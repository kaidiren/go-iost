--- conflicted
+++ resolved
@@ -18,11 +18,7 @@
 	export LD_LIBRARY_PATH=$(shell pwd)/vm/v8vm/v8/libv8/_linux_amd64
 endif
 
-<<<<<<< HEAD
-.PHONY: all build iserver iwallet lint test image devimage swagger install clean debug
-=======
-.PHONY: all build iserver iwallet lint test image devimage swagger protobuf install clean
->>>>>>> 8368bebd
+.PHONY: all build iserver iwallet lint test image devimage swagger protobuf install clean debug
 
 all: build
 
