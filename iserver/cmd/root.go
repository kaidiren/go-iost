// Copyright © 2018 NAME HERE <EMAIL ADDRESS>
//
// Licensed under the Apache License, Version 2.0 (the "License");
// you may not use this file except in compliance with the License.
// You may obtain a copy of the License at
//
//     http://www.apache.org/licenses/LICENSE-2.0
//
// Unless required by applicable law or agreed to in writing, software
// distributed under the License is distributed on an "AS IS" BASIS,
// WITHOUT WARRANTIES OR CONDITIONS OF ANY KIND, either express or implied.
// See the License for the specific language governing permissions and
// limitations under the License.

package cmd

import (
	"fmt"
	"os"

	"os/signal"
	"syscall"

	"github.com/iost-official/prototype/account"
	"github.com/iost-official/prototype/common"
	"github.com/iost-official/prototype/consensus"
	"github.com/iost-official/prototype/core/block"
	"github.com/iost-official/prototype/core/state"
	"github.com/iost-official/prototype/core/tx"
	"github.com/iost-official/prototype/db"
	"github.com/iost-official/prototype/network"
	"github.com/iost-official/prototype/rpc"
	"github.com/iost-official/prototype/log"
	"github.com/mitchellh/go-homedir"
	"github.com/spf13/cobra"
	"github.com/spf13/viper"
<<<<<<< HEAD
	"os/signal"
	"syscall"
=======
>>>>>>> 7858fce4
)

var cfgFile string
var logFile string
var dbFile string

type ServerExit interface {
	Stop()
}

var serverExit []ServerExit

// rootCmd represents the base command when called without any subcommands
var rootCmd = &cobra.Command{
	Use:   "iserver",
	Short: "IOST server",
	Long:  `IOST server`,

	// Uncomment the following line if your bare application
	// has an action associated with it:
	Run: func(cmd *cobra.Command, args []string) {

		fmt.Printf("Version:  %v\n", "1.0")

		fmt.Println("cfgFile: ", viper.GetString("config"))
		fmt.Println("logFile: ", viper.GetString("log"))
		fmt.Println("dbFile: ", viper.GetString("db"))

		//初始化数据库
		ldbPath := viper.GetString("ldb.path")
		redisAddr := viper.GetString("redis.addr") //optional
		redisPort := viper.GetInt64("redis.port")

		fmt.Printf("ldb.path: %v\n", ldbPath)
		fmt.Printf("redis.addr: %v\n", redisAddr)
		fmt.Printf("redis.port: %v\n", redisPort)

		tx.LdbPath = ldbPath
		block.LdbPath = ldbPath
		db.DBAddr = redisAddr
		db.DBPort = int16(redisPort)

		txDb := tx.TxDbInstance()
		if txDb == nil {
			fmt.Println("TxDbInstance failed, stop the program!")
			os.Exit(1)
		}

		err := state.PoolInstance()
		if err != nil {
			fmt.Printf("PoolInstance failed, stop the program! err:%v", err)
			os.Exit(1)
		}

		//初始化网络
		fmt.Println("1.Start the P2P networks")

		logPath := viper.GetString("net.log-path")
		nodeTablePath := viper.GetString("net.node-table-path")
		nodeID := viper.GetString("net.node-id") //optional
		listenAddr := viper.GetString("net.listen-addr")
		regAddr := viper.GetString("net.register-addr")
		rpcPort := viper.GetString("net.rpc-port")
		target := viper.GetString("net.target") //optional
		port := viper.GetInt64("net.port")

		fmt.Printf("net.log-path:  %v\n", logPath)
		fmt.Printf("net.node-table-path:  %v\n", nodeTablePath)
		fmt.Printf("net.node-id:   %v\n", nodeID)
		fmt.Printf("net.listen-addr:  %v\n", listenAddr)
		fmt.Printf("net.register-addr:  %v\n", regAddr)
		fmt.Printf("net.target:  %v\n", target)
		fmt.Printf("net.port:  %v\n", port)
		fmt.Printf("net.rpcPort:  %v\n", rpcPort)

		if logPath == "" || nodeTablePath == "" || listenAddr == "" || regAddr == "" || port <= 0 || rpcPort == "" {
			fmt.Println("Network config initialization failed, stop the program!")
			os.Exit(1)
		}

		fmt.Println("network instance")
		net, err := network.GetInstance(
			&network.NetConifg{
				LogPath:       logPath,
				NodeTablePath: nodeTablePath,
				NodeID:        nodeID,
				RegisterAddr:  regAddr,
				ListenAddr:    listenAddr},
			target,
			uint16(port))
		if err != nil {
			fmt.Printf("Network initialization failed, stop the program! err:%v", err)
			os.Exit(1)
		}

		serverExit = append(serverExit, net)

		//启动共识
		fmt.Println("2.Start Consensus Services")
		accSecKey := viper.GetString("account.sec-key")
		//fmt.Printf("account.sec-key:  %v\n", accSecKey)

		acc, err := account.NewAccount(common.Base58Decode(accSecKey))
		if err != nil {
			fmt.Printf("NewAccount failed, stop the program! err:%v\n", err)
			os.Exit(1)
		}

		//fmt.Printf("account PubKey = %v\n", common.Base58Encode(acc.Pubkey))
		//fmt.Printf("account SecKey = %v\n", common.Base58Encode(acc.Seckey))
		fmt.Printf("account ID = %v\n", acc.ID)

		if state.StdPool == nil {
			fmt.Printf("StdPool initialization failed, stop the program!")
			os.Exit(1)
		}

		blockChain, err := block.Instance()
		if err != nil {
			fmt.Printf("NewBlockChain failed, stop the program! err:%v", err)
			os.Exit(1)
		}

		witnessList := viper.GetStringSlice("consensus.witness-list")

		for i, witness := range witnessList {
			fmt.Printf("witnessList[%v] = %v\n", i, witness)
		}

		consensus, err := consensus.ConsensusFactory(
			consensus.CONSENSUS_DPOS,
			acc, blockChain, state.StdPool, witnessList)
		if err != nil {
			fmt.Printf("consensus initialization failed, stop the program! err:%v", err)
			os.Exit(1)
		}

		consensus.Run()
		serverExit = append(serverExit, consensus)

		//启动RPC
		err = rpc.Server(rpcPort)
		if err != nil {
			fmt.Printf("RPC initialization failed, stop the program! err:%v", err)
			os.Exit(1)
		}

		////////////probe//////////////////
		log.Report(&log.MsgNode{
			SubType:"online",
		})
		///////////////////////////////////



		//等待推出信号
		exitLoop()

	},
}

func exitLoop() {
	exit := make(chan bool)
	c := make(chan os.Signal, 1)

	signal.Notify(c, syscall.SIGINT, syscall.SIGTERM, syscall.SIGHUP, syscall.SIGQUIT)
	defer signal.Stop(c)
	defer close(exit)

	go func() {
		i := <-c
		fmt.Printf("IOST server received interrupt[%v], shutting down...\n", i)

		for _, s := range serverExit {
			if s != nil {
				s.Stop()
			}
		}

		////////////probe//////////////////
		log.Report(&log.MsgNode{
			SubType:"offline",
		})
		///////////////////////////////////


		os.Exit(0)
	}()

	<-exit
}

// Execute adds all child commands to the root command and sets flags appropriately.
// This is called by main.main(). It only needs to happen once to the rootCmd.
func Execute() {
	if err := rootCmd.Execute(); err != nil {
		fmt.Println(err)
		os.Exit(1)
	}
}

func init() {
	cobra.OnInitialize(initConfig)

	// Here you will define your flags and configuration settings.
	// Cobra supports persistent flags, which, if defined here,
	// will be global for your application.
	rootCmd.PersistentFlags().StringVar(&cfgFile, "config", "", "config file (default is $HOME/.iserver.yaml)")
	rootCmd.PersistentFlags().StringVar(&logFile, "log", "", "log file (default is ./iserver.log)")
	rootCmd.PersistentFlags().StringVar(&dbFile, "db", "", "database file (default is ./data.db)")
	viper.BindPFlag("config", rootCmd.PersistentFlags().Lookup("config"))
	viper.BindPFlag("log", rootCmd.PersistentFlags().Lookup("log"))
	viper.BindPFlag("db", rootCmd.PersistentFlags().Lookup("db"))

	// Cobra also supports local flags, which will only run
	// when this action is called directly.
	//rootCmd.Flags().BoolP("toggle", "t", false, "Help message for toggle")
}

// initConfig reads in config file and ENV variables if set.
func initConfig() {
	if cfgFile != "" {
		// Use config file from the flag.
		viper.SetConfigFile(cfgFile)
	} else {
		// Find home directory.
		home, err := homedir.Dir()
		if err != nil {
			fmt.Println(err)
			os.Exit(1)
		}

		// Search config in home directory with name ".iserver" (without extension).
		viper.AddConfigPath(home)
		viper.SetConfigName(".iserver")
	}

	viper.AutomaticEnv() // read in environment variables that match

	//fmt.Println(cfgFile)
	// If a config file is found, read it in.
	if err := viper.ReadInConfig(); err == nil {
		fmt.Println("Using config file:", viper.ConfigFileUsed())
	} else {
		fmt.Println(err)
	}

}<|MERGE_RESOLUTION|>--- conflicted
+++ resolved
@@ -34,11 +34,7 @@
 	"github.com/mitchellh/go-homedir"
 	"github.com/spf13/cobra"
 	"github.com/spf13/viper"
-<<<<<<< HEAD
-	"os/signal"
-	"syscall"
-=======
->>>>>>> 7858fce4
+
 )
 
 var cfgFile string
