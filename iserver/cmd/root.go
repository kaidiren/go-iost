--- conflicted
+++ resolved
@@ -18,9 +18,6 @@
 	"fmt"
 	"os"
 
-	"os/signal"
-	"syscall"
-
 	"github.com/iost-official/prototype/account"
 	"github.com/iost-official/prototype/common"
 	"github.com/iost-official/prototype/consensus"
@@ -33,11 +30,9 @@
 	"github.com/mitchellh/go-homedir"
 	"github.com/spf13/cobra"
 	"github.com/spf13/viper"
-<<<<<<< HEAD
 	"os/signal"
 	"syscall"
-=======
->>>>>>> c8ba36ca
+
 )
 
 var cfgFile string
