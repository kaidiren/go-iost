--- conflicted
+++ resolved
@@ -38,19 +38,6 @@
 	Stop()
 }
 
-<<<<<<< HEAD
-var (
-	cfgFile    = "iserver.yml"
-	logFile    string
-	dbFile     string
-	cpuprofile string
-	memprofile string
-)
-
-var serverExit []ServerExit
-
-=======
->>>>>>> b1d8092d
 var (
 	cfgFile    = "iserver.yml"
 	logFile    string
