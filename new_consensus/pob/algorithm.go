package pob

import (
	. "github.com/iost-official/Go-IOS-Protocol/account"
	. "github.com/iost-official/Go-IOS-Protocol/new_consensus/common"

	"encoding/binary"
	"errors"
	"time"

	"github.com/iost-official/Go-IOS-Protocol/common"
	"github.com/iost-official/Go-IOS-Protocol/core/new_block"
	"github.com/iost-official/Go-IOS-Protocol/core/new_blockcache"
	"github.com/iost-official/Go-IOS-Protocol/core/new_txpool"
	"github.com/iost-official/Go-IOS-Protocol/db"
	"github.com/iost-official/prototype/account"
	"github.com/iost-official/Go-IOS-Protocol/core/new_tx"
)

var (
	ErrWitness     = errors.New("wrong witness")
	ErrPubkey      = errors.New("wrong pubkey")
	ErrSignature   = errors.New("wrong signature")
	ErrSlotWitness = errors.New("witness slot duplicate")
	ErrTxTooOld    = errors.New("tx too old")
	ErrTxDup       = errors.New("duplicate tx")
	ErrTxSignature = errors.New("tx wrong signature")
)

<<<<<<< HEAD
func genGenesis(initTime int64) *block.Block {
	var code string
	for k, v := range GenesisAccount {
		code += fmt.Sprintf("@PutHM iost %v f%v\n", k, v)
	}

	tx := tx.Tx{
		Time: 0,
		// TODO what is the genesis tx?
	}

	genesis := &block.Block{
		Head: block.BlockHead{
			Version: 0,
			Number:  0,
			Time:    initTime,
		},
		Txs:      make([]tx.Tx, 0),
		Receipts: make([]tx.TxReceipt, 0),
	}
	genesis.Txs = append(genesis.Txs, tx)
	return genesis
}

=======
>>>>>>> 8b81137d
func genBlock(acc Account, node *blockcache.BlockCacheNode, db *db.MVCCDB) *block.Block {
	lastBlk := node.Block
	blk := block.Block{
		Head: block.BlockHead{
			Version:    0,
			ParentHash: lastBlk.HeadHash(),
			Number:     lastBlk.Head.Number + 1,
			Witness:    acc.ID,
			Time:       GetCurrentTimestamp().Slot,
		},
		Txs:      []tx.Tx{},
		Receipts: []tx.TxReceipt{},
	}

	txCnt := 1000

	limitTime := time.NewTicker(((SlotLength/3 - 1) + 1) * time.Second)
	if new_txpool.TxPoolS != nil {
		tx, err := new_txpool.TxPoolS.PendingTransactions(txCnt)
		if err == nil {
			txPoolSize.Set(float64(new_txpool.TxPoolS.TransactionNum()))

			if len(tx) != 0 {
				VerifyTxBegin(lastBlk, db)
			ForEnd:
				for _, t := range tx {
					select {
					case <-limitTime.C:
						break ForEnd
					default:
						if len(blk.Txs) >= txCnt {
							break ForEnd
						}
						if receipt, err := VerifyTx(t); err == nil {
							db.Commit()
							blk.Txs = append(blk.Txs, *t)
							blk.Receipts = append(blk.Receipts, receipt)
						} else {
							db.Rollback()
						}
					}
				}
			}
		}
	}

	blk.Head.TxsHash = blk.CalculateTxsHash()
	blk.Head.MerkleHash = blk.CalculateMerkleHash()
	headInfo := generateHeadInfo(blk.Head)
	sig, _ := common.Sign(common.Secp256k1, headInfo, acc.Seckey)
	blk.Head.Signature = sig.Encode()
	db.Tag(string(blk.HeadHash()))

	generatedBlockCount.Inc()

	return &blk
}

func generateHeadInfo(head block.BlockHead) []byte {
	var info, numberInfo, versionInfo []byte
	info = make([]byte, 8)
	versionInfo = make([]byte, 4)
	numberInfo = make([]byte, 4)
	binary.BigEndian.PutUint64(info, uint64(head.Time))
	binary.BigEndian.PutUint32(versionInfo, uint32(head.Version))
	binary.BigEndian.PutUint32(numberInfo, uint32(head.Number))
	info = append(info, versionInfo...)
	info = append(info, numberInfo...)
	info = append(info, head.ParentHash...)
	info = append(info, head.TxsHash...)
	info = append(info, head.MerkleHash...)
	info = append(info, head.Info...)
	return common.Sha256(info)
}

func verifyBasics(blk *block.Block) error {
	// verify block witness
	if witnessOfTime(Timestamp{Slot: blk.Head.Time}) != blk.Head.Witness {
		return ErrWitness
	}

	headInfo := generateHeadInfo(blk.Head)
	var signature common.Signature
	signature.Decode(blk.Head.Signature)

	if blk.Head.Witness != account.GetIdByPubkey(signature.Pubkey) {
		return ErrPubkey
	}

	// verify block witness signature
	if !common.VerifySignature(headInfo, signature) {
		return ErrSignature
	}

	// block produced by itself: do not verify the rest parts
	if blk.Head.Witness == staticProp.ID {
		return nil
	}

	// verify slot map
	if staticProp.hasSlotWitness(uint64(blk.Head.Time), blk.Head.Witness) {
		return ErrSlotWitness
	}

	return nil
}

func verifyBlock(blk *block.Block, parent *block.Block, top *block.Block, db *db.MVCCDB) error {
	// verify block head
	if err := VerifyBlockHead(blk, parent, top); err != nil {
		return err
	}

	// verify tx time/sig/exist
	for _, tx := range blk.Txs {
		if dynamicProp.slotToTimestamp(blk.Head.Time).ToUnixSec() - tx.Time/1e9 > 60 {
			return ErrTxTooOld
		}
		exist := new_txpool.TxPoolS.ExistTxs(tx.Hash(), parent)
		if exist == INBLOCK {
			return ErrTxDup
		} else if exist != PENDING {
			if err := tx.VerifySelf(); err != nil {
				return ErrTxSignature
			}
		}
	}

	// verify txs
	if err := VerifyBlock(blk, db); err != nil {
		return err
	}

	return nil
}

func updateNodeInfo(node *blockcache.BlockCacheNode) {
	node.Number = uint64(node.Block.Head.Number)
	node.Witness = node.Block.Head.Witness

	// watermark
	if number, has := staticProp.Watermark[node.Witness]; has {
		node.ConfirmUntil = number
		if node.Number >= number {
			staticProp.Watermark[node.Witness] = node.Number + 1
		}
	} else {
		node.ConfirmUntil = 0
		staticProp.Watermark[node.Witness] = node.Number + 1
	}

	// slot map
	staticProp.addSlotWitness(uint64(node.Block.Head.Time), node.Witness)
}

func updatePendingWitness(node *blockcache.BlockCacheNode, db *db.MVCCDB) []string {
	// TODO how to decode witness list from db?
	newList, err := db.Get("state", "witnessList")

	if err == nil {
		node.PendingWitnessList = newList
		node.LastWitnessListNumber = node.Number
	} else {
		node.PendingWitnessList = node.Parent.PendingWitnessList
		node.LastWitnessListNumber = node.Parent.LastWitnessListNumber
	}
	return nil
}

func calculateConfirm(node *blockcache.BlockCacheNode, root *blockcache.BlockCacheNode) *blockcache.BlockCacheNode {
	// return the last node that confirmed
	confirmNumber := staticProp.NumberOfWitnesses*2/3 + 1
	startNumber := node.Number
	topNumber := root.Number
	confirmMap := make(map[string]int)
	confirmUntil := make([][]string, startNumber-topNumber+1)
	for node != root {
		if node.ConfirmUntil <= node.Number {
			// This node can confirm some nodes
			if num, err := confirmMap[node.Witness]; err {
				confirmMap[node.Witness] = 1
			} else {
				confirmMap[node.Witness] = num + 1
			}
			index := int64(node.ConfirmUntil) - int64(topNumber)
			if index > 0 {
				confirmUntil[index] = append(confirmUntil[index], node.Witness)
			}
		}
		if len(confirmMap) >= confirmNumber {
			staticProp.delSlotWitness(topNumber, node.Number)
			return node
		}
		i := node.Number - topNumber
		if confirmUntil[i] != nil {
			for _, witness := range confirmUntil[i] {
				confirmMap[witness]--
				if confirmMap[witness] == 0 {
					delete(confirmMap, witness)
				}
			}
		}
		node = node.Parent
	}
	return nil
}

func promoteWitness(node *blockcache.BlockCacheNode, confirmed *blockcache.BlockCacheNode) {
	// update the last pending witness list that has been confirmed
	for node != confirmed && node.LastWitnessListNumber > confirmed.Number {
		node = node.Parent
	}
	if node.PendingWitnessList != nil {
		staticProp.updateWitnessList(node.PendingWitnessList)
	}
}<|MERGE_RESOLUTION|>--- conflicted
+++ resolved
@@ -27,33 +27,6 @@
 	ErrTxSignature = errors.New("tx wrong signature")
 )
 
-<<<<<<< HEAD
-func genGenesis(initTime int64) *block.Block {
-	var code string
-	for k, v := range GenesisAccount {
-		code += fmt.Sprintf("@PutHM iost %v f%v\n", k, v)
-	}
-
-	tx := tx.Tx{
-		Time: 0,
-		// TODO what is the genesis tx?
-	}
-
-	genesis := &block.Block{
-		Head: block.BlockHead{
-			Version: 0,
-			Number:  0,
-			Time:    initTime,
-		},
-		Txs:      make([]tx.Tx, 0),
-		Receipts: make([]tx.TxReceipt, 0),
-	}
-	genesis.Txs = append(genesis.Txs, tx)
-	return genesis
-}
-
-=======
->>>>>>> 8b81137d
 func genBlock(acc Account, node *blockcache.BlockCacheNode, db *db.MVCCDB) *block.Block {
 	lastBlk := node.Block
 	blk := block.Block{
