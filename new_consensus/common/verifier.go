--- conflicted
+++ resolved
@@ -28,10 +28,6 @@
 	if bh.Time < chainTop.Head.Time {
 		return ErrOldBlk
 	}
-<<<<<<< HEAD
-=======
-	// parent hash
->>>>>>> b8b967c5
 	if !bytes.Equal(bh.ParentHash, parentBlk.HeadHash()) {
 		return ErrParentHash
 	}
