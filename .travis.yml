language: go

branches:
  only:
    - master
    - develop
    - /^sprint.*$/

matrix:
  include:
    - os: osx
      osx_image: xcode10
      go: 1.10.x
      before_install:
<<<<<<< HEAD
        - brew install git-lfs
        - git lfs install
      before_script:
        - git lfs pull
=======
        - brew install rocksdb
>>>>>>> 09f9957a
      script:
        - make build
        - make test

    - os: linux
      dist: trusty
      go: 1.10.x
      services:
        - docker
      before_install:
        - docker pull iostio/iost-dev
        - git lfs install
      before_script:
        - git lfs pull
      script:
        - docker run -it --rm -v $(pwd):/gopath/src/github.com/iost-official/Go-IOS-Protocol iostio/iost-dev make build
        - docker run -it --rm -v $(pwd):/gopath/src/github.com/iost-official/Go-IOS-Protocol iostio/iost-dev make test<|MERGE_RESOLUTION|>--- conflicted
+++ resolved
@@ -12,14 +12,11 @@
       osx_image: xcode10
       go: 1.10.x
       before_install:
-<<<<<<< HEAD
+        - brew install rocksdb
         - brew install git-lfs
         - git lfs install
       before_script:
         - git lfs pull
-=======
-        - brew install rocksdb
->>>>>>> 09f9957a
       script:
         - make build
         - make test
