--- conflicted
+++ resolved
@@ -2,11 +2,6 @@
 
 import (
 	"fmt"
-<<<<<<< HEAD
-	"github.com/iost-official/Go-IOS-Protocol/common"
-	"math/rand"
-	"time"
-=======
 
 	"crypto/rand"
 
@@ -30,7 +25,6 @@
 	//	"281pWKbjMYGWKf2QHXUKDy4rVULbF61WGCZoi4PiKhbEk": 13200000000,
 	//	"bj38rN9xdqBa4eiMi1vPjcUwdMyZmQhvYbVA6cnHyQCH":  13100000000,
 	//}
->>>>>>> 4b997f79
 )
 
 type Account struct {
