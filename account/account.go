--- conflicted
+++ resolved
@@ -8,8 +8,6 @@
 	"time"
 
 	"github.com/iost-official/Go-IOS-Protocol/common"
-<<<<<<< HEAD
-=======
 )
 
 var (
@@ -29,7 +27,6 @@
 	//	"281pWKbjMYGWKf2QHXUKDy4rVULbF61WGCZoi4PiKhbEk": 13200000000,
 	//	"bj38rN9xdqBa4eiMi1vPjcUwdMyZmQhvYbVA6cnHyQCH":  13100000000,
 	//}
->>>>>>> 438abec4
 )
 
 type Account struct {
