--- conflicted
+++ resolved
@@ -137,29 +137,21 @@
 		if t == nil {
 			break L
 		}
-<<<<<<< HEAD
 		ilog.Infof("[tx]tx: %v", t)
-		isolator.PrepareTx(t, limit)
-=======
 		err := isolator.PrepareTx(t, limit)
 		if err != nil {
 			ilog.Errorf("PrepareTx failed. %v %v", t.String(), err)
 			provider.Drop(t, err)
 			continue L
 		}
->>>>>>> a7060a25
 		var r *tx.TxReceipt
 		r, err = isolator.Run()
 		if err != nil {
 			provider.Drop(t, err)
 			continue L
 		}
-<<<<<<< HEAD
 		ilog.Infof("[tx]one", t)
-		if r.Status.Code == 5 && limit < c.TxTimeLimit {
-=======
 		if r.Status.Code == tx.ErrorTimeout && limit < c.TxTimeLimit {
->>>>>>> a7060a25
 			provider.Return(t)
 			break L
 		}
