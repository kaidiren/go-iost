package verifier

import (
	"errors"
	"time"

	"encoding/json"

	"fmt"

	"github.com/iost-official/go-iost/common"
	"github.com/iost-official/go-iost/core/block"
	"github.com/iost-official/go-iost/core/tx"
	"github.com/iost-official/go-iost/ilog"
	"github.com/iost-official/go-iost/vm"
	"github.com/iost-official/go-iost/vm/database"
)

// values
var (
	ErrInvalidTimeTx = errors.New("invalid time tx")
)

// Verifier ..
type Verifier struct {
}

// Config config of verifier
type Config struct {
	Mode        int
	Timeout     time.Duration
	TxTimeLimit time.Duration
	Thread      int
}

// Info info in block
type Info struct {
	Mode   int   `json:"mode"`
	Thread int   `json:"thread"`
	Batch  []int `json:"batch"`
}

//var ParallelMask int64 = 1 // 0000 0001

// Exec exec single tx and flush changes to db
func (v *Verifier) Exec(bh *block.BlockHead, db database.IMultiValue, t *tx.Tx, limit time.Duration) (*tx.TxReceipt, error) {
	var isolator vm.Isolator
	vi := database.NewVisitor(100, db)
	var l ilog.Logger
	l.Stop()
	err := isolator.Prepare(bh, vi, &l)
	if err != nil {
		return &tx.TxReceipt{}, err
	}
	err = isolator.PrepareTx(t, limit)

	if err != nil {
		return &tx.TxReceipt{}, err
	}
	r, err := isolator.Run()
	if err != nil {
		return &tx.TxReceipt{}, err
	}
	isolator.Commit()
	return r, err
}

// Try exec tx and only return receipt
func (v *Verifier) Try(bh *block.BlockHead, db database.IMultiValue, t *tx.Tx, limit time.Duration) (*tx.TxReceipt, error) {
	var isolator vm.Isolator
	vi := database.NewVisitor(100, db)
	var l ilog.Logger
	l.Stop()
	err := isolator.Prepare(bh, vi, &l)
	if err != nil {
		return &tx.TxReceipt{}, err
	}
	err = isolator.PrepareTx(t, limit)
	if err != nil {
		return &tx.TxReceipt{}, err
	}
	r, err := isolator.Run()
	if err != nil {
		return &tx.TxReceipt{}, err
	}
	return r, err
}

// Gen gen block
func (v *Verifier) Gen(blk *block.Block, parent *block.Block, db database.IMultiValue, iter TxIter, c *Config) (droplist []*tx.Tx, errs []error, err error) {
	isolator := &vm.Isolator{}
	r, err := blockBaseExec(blk, parent, db, isolator, BlockBaseTx, c)
	if err != nil {
		return nil, nil, err
	}
	blk.Head.GasUsage += r.GasUsage
	blk.Txs = append(blk.Txs, BlockBaseTx)
	blk.Receipts = append(blk.Receipts, r)
	var pi = NewProvider(iter)
	switch c.Mode {
	case 0:
		err = baseGen(blk, db, pi, isolator, c)
		droplist, errs = pi.List()
		return
	case 1:
		batcher := NewBatcher()
		err = batchGen(blk, db, pi, batcher, c)
		droplist, errs = pi.List()
		return
	}
	return []*tx.Tx{}, []error{}, fmt.Errorf("mode unexpected: %v", c.Mode)
}

func blockBaseExec(blk *block.Block, parent *block.Block, db database.IMultiValue, isolator *vm.Isolator, t *tx.Tx, c *Config) (tr *tx.TxReceipt, err error) {
	vi := database.NewVisitor(100, db)
	var l ilog.Logger
	l.Stop()
	txData, err := baseTxData(blk.Head, parent.Head)
	if err != nil {
		return nil, err
	}
	if len(t.Actions) > 0 {
		t.Actions[0].Data = txData
	}
	isolator.Prepare(blk.Head, vi, &l)
	isolator.TriggerBlockBaseMode()
	err = isolator.PrepareTx(t, c.Timeout)
	if err != nil {
		return nil, err
	}
	r, err := isolator.Run()
	if err != nil {
		return nil, err
	}
	if r.Status.Code != tx.Success {
		return nil, fmt.Errorf(r.Status.Message)
	}
	isolator.Commit()
	isolator.ClearTx()

	return r, nil
}

func baseGen(blk *block.Block, db database.IMultiValue, provider Provider, isolator *vm.Isolator, c *Config) (err error) {
	info := Info{
		Mode: 0,
	}
	var tn time.Time
	to := time.Now().Add(c.Timeout)

L:
	for tn.Before(to) {
		isolator.ClearTx()
		tn = time.Now()
		limit := to.Sub(tn)
		if limit > c.TxTimeLimit {
			limit = c.TxTimeLimit
		}
		t := provider.Tx()
		if t == nil {
			break L
		}
		ilog.Info(common.Base58Encode(t.Hash()))
		if !t.IsTimeValid(blk.Head.Time) && !t.IsDefer() {
			provider.Drop(t, ErrInvalidTimeTx)
			continue L
		}
		err := isolator.PrepareTx(t, limit)
		if err != nil {
			ilog.Errorf("PrepareTx failed. tx %v limit %v err %v", t.String(), limit, err)
			provider.Drop(t, err)
			continue L
		}
		var r *tx.TxReceipt
		r, err = isolator.Run()
		if err != nil {
<<<<<<< HEAD
			ilog.Info("1", err)
=======
			ilog.Errorf("isolator run error %v", err)
>>>>>>> c9b60bab
			provider.Drop(t, err)
			continue L
		}
		if r.Status.Code == tx.ErrorTimeout && limit < c.TxTimeLimit {
			ilog.Errorf("isolator run time out")
			provider.Return(t)
			ilog.Info("2", r)
			break L
		}
		r, err = isolator.PayCost()
		if err != nil {
			ilog.Errorf("pay cost err %v", err)
			provider.Drop(t, err)
			ilog.Info("3", err)
			continue L
		}
		isolator.Commit()
		blk.Head.GasUsage += r.GasUsage
		blk.Txs = append(blk.Txs, t)
		blk.Receipts = append(blk.Receipts, r)
	}
	buf, err := json.Marshal(info)
	if err != nil {
		panic(err)
	}
	blk.Head.Info = buf
	for _, t := range blk.Txs {
		provider.Drop(t, nil)
	}
	return err
}

func batchGen(blk *block.Block, db database.IMultiValue, provider Provider, batcher Batcher, c *Config) (err error) {
	info := Info{
		Mode:   1,
		Thread: c.Thread,
		Batch:  make([]int, 0),
	}
	tn := time.Now()
	to := time.Now().Add(c.Timeout)
	for tn.Before(to) {
		limit := to.Sub(tn)
		if limit > c.TxTimeLimit {
			limit = c.TxTimeLimit
		}
		batch := batcher.Batch(blk.Head, db, provider, limit, c.Thread)

		info.Batch = append(info.Batch, len(batch.Txs))
		for i, t := range batch.Txs {
			if limit < c.TxTimeLimit && batch.Receipts[i].Status.Code == 5 {
				provider.Return(t)
				continue
			}
			blk.Head.GasUsage += batch.Receipts[i].GasUsage
			blk.Txs = append(blk.Txs, t)
			blk.Receipts = append(blk.Receipts, batch.Receipts[i])
			provider.Drop(t, nil)
		}
	}

	blk.Head.Info, err = json.Marshal(info)

	return err
}

// Verify verify block generated by Verifier
func (v *Verifier) Verify(blk *block.Block, parent *block.Block, db database.IMultiValue, c *Config) error {
	ri := blk.Head.Info
	var info Info
	err := json.Unmarshal(ri, &info)
	if err != nil {
		return err
	}

	err = verifyBlockBase(blk, parent, db, c)
	if err != nil {
		return err
	}
	switch info.Mode {
	case 0:
		isolator := vm.Isolator{}
		vi, _ := database.NewBatchVisitor(database.NewBatchVisitorRoot(100, db))
		var l ilog.Logger
		l.Stop()
		isolator.Prepare(blk.Head, vi, &l)
		return baseVerify(isolator, c, blk.Txs[1:], blk.Receipts[1:], blk)
	case 1:
		bs := batches(blk, info)
		var batcher Batcher
		return batchVerify(batcher, blk.Head, c, db, bs, blk)
	}
	return nil
}

func batches(blk *block.Block, info Info) []*Batch {
	var rtn = make([]*Batch, 0)
	var k = 0
	for _, j := range info.Batch {
		txs := blk.Txs[k:j]
		rs := blk.Receipts[k:j]
		k = j
		rtn = append(rtn, &Batch{
			Txs:      txs,
			Receipts: rs,
		})
	}
	return rtn
}

func baseTxData(bh *block.BlockHead, pbh *block.BlockHead) (string, error) {
	if pbh != nil {
		return fmt.Sprintf(`[{"parent":["%v", "%v"]}]`, pbh.Witness, pbh.GasUsage), nil
	}
	if bh.Number != 0 {
		return "", fmt.Errorf("block dit not have parent")
	}
	return `[{"parent":["", "0"]}]`, nil
}

func verifyBlockBase(blk *block.Block, parent *block.Block, db database.IMultiValue, c *Config) error {
	if len(blk.Txs) < 1 || len(blk.Receipts) < 1 {
		return fmt.Errorf("block did not contain block base tx")
	}

	txData, err := baseTxData(blk.Head, parent.Head)
	if err != nil {
		return err
	}
	for i, a := range blk.Txs[0].Actions {
		if a.ActionName != BlockBaseTx.Actions[i].ActionName ||
			a.Contract != BlockBaseTx.Actions[i].Contract ||
			a.Data != txData {
			return fmt.Errorf("block base tx not match")
		}
	}
	isolator := &vm.Isolator{}
	r, err := blockBaseExec(blk, parent, db, isolator, blk.Txs[0], c)
	if err != nil {
		return err
	}
	if r.Status.Code != tx.Success {
		return fmt.Errorf("block base tx receipt error: %v", r.Status.Message)
	}

	return nil
}

func verify(isolator vm.Isolator, t *tx.Tx, r *tx.TxReceipt, timeout time.Duration, isBlockBase bool, blk *block.Block) error { // nolint
	if !t.IsTimeValid(blk.Head.Time) && !t.IsDefer() {
		return ErrInvalidTimeTx
	}
	isolator.ClearTx()
	if isBlockBase {
		isolator.TriggerBlockBaseMode()
	}
	var to time.Duration
	if r.Status.Code == tx.ErrorTimeout {
		to = timeout / 2
	} else {
		to = timeout * 2
	}
	err := isolator.PrepareTx(t, to)
	if err != nil {
		return err
	}
	receipt, err := isolator.Run()
	if err != nil {
		return err
	}
	if r.Status != receipt.Status ||
		r.GasUsage != receipt.GasUsage {
		return fmt.Errorf("receipt not match: %v, %v", r, receipt)
	}
	for k, v := range r.RAMUsage {
		if v != receipt.RAMUsage[k] {
			return fmt.Errorf("receipt not match: %v, %v", r, receipt)
		}
	}
	for i, br := range r.Receipts {
		if br.FuncName != receipt.Receipts[i].FuncName ||
			br.Content != receipt.Receipts[i].Content {
			return fmt.Errorf("receipt not match: %v, %v", r, receipt)
		}
	}
	for i, br := range r.Returns {
		if br != receipt.Returns[i] {
			return fmt.Errorf("receipt not match: %v, %v", r, receipt)
		}
	}

	isolator.Commit()
	return nil
}

func baseVerify(engine vm.Isolator, c *Config, txs []*tx.Tx, receipts []*tx.TxReceipt, blk *block.Block) error {
	for k, t := range txs {
		err := verify(engine, t, receipts[k], c.TxTimeLimit, false, blk)
		if err != nil {
			return err
		}
	}
	return nil
}

func batchVerify(verifier Batcher, bh *block.BlockHead, c *Config, db database.IMultiValue, batches []*Batch, blk *block.Block) error {

	for _, batch := range batches {
		err := verifier.Verify(bh, db, func(e vm.Isolator, t *tx.Tx, r *tx.TxReceipt) error {
			err := verify(e, t, r, c.TxTimeLimit, false, blk)
			if err != nil {
				return err
			}
			return nil
		}, batch)
		if err != nil {
			return err
		}
	}
	return nil
}<|MERGE_RESOLUTION|>--- conflicted
+++ resolved
@@ -174,11 +174,7 @@
 		var r *tx.TxReceipt
 		r, err = isolator.Run()
 		if err != nil {
-<<<<<<< HEAD
-			ilog.Info("1", err)
-=======
 			ilog.Errorf("isolator run error %v", err)
->>>>>>> c9b60bab
 			provider.Drop(t, err)
 			continue L
 		}
