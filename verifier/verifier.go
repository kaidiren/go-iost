package verifier

import (
	"fmt"

	"github.com/iost-official/prototype/core/block"
	"github.com/iost-official/prototype/core/state"
	"github.com/iost-official/prototype/vm"
)

var (
	// MaxBlockGas max gas spent in a block
	MaxBlockGas uint64 = 1000000
)

//go:generate gencode go -schema=structs.schema -package=verifier

// Verifier 底层verifier，用来组织vm，不要直接使用
type Verifier struct {
	Pool state.Pool
	vmMonitor
}

// Verifier ...
func (v *Verifier) Verify(contract vm.Contract) (state.Pool, uint64, error) {
	_, pool, gas, err := v.Call(v.Pool, contract.Info().Prefix, "main")
	return pool, gas, err
}

// Verifier ...
func (v *Verifier) SetPool(pool state.Pool) {
	v.Pool = pool
}

// 验证新tx的工具类
type CacheVerifier struct {
	Verifier
}

// 验证contract，返回pool是包含了该contract的pool。如果contain为true则进行合并
//
// 取得tx中的Contract的方法： tx.Contract
func (cv *CacheVerifier) VerifyContract(contract vm.Contract, contain bool) (state.Pool, error) {
	sender := contract.Info().Sender
	var balanceOfSender float64
	val0, err := cv.Pool.GetHM("iost", state.Key(sender))
	val, ok := val0.(*state.VFloat)
	if !ok {
		return nil, fmt.Errorf("type error")
	}
	balanceOfSender = val.ToFloat64()

	if balanceOfSender < float64(contract.Info().GasLimit)*contract.Info().Price {
		return nil, fmt.Errorf("balance not enough")
	}

	cv.StartVM(contract)
	pool, gas, err := cv.Verify(contract)
	if err != nil {
		cv.StopVM(contract)
		return nil, err
	}
	cv.StopVM(contract)

	if gas > uint64(contract.Info().GasLimit) {
		balanceOfSender -= float64(contract.Info().GasLimit) * contract.Info().Price
		val1 := state.MakeVFloat(balanceOfSender)
		cv.Pool.PutHM("iost", state.Key(sender), val1)
		return nil, fmt.Errorf("gas exceeded")
	}

	balanceOfSender -= float64(gas) * contract.Info().Price
	if balanceOfSender < 0 {
		balanceOfSender = 0
		val1 := state.MakeVFloat(balanceOfSender)
		cv.Pool.PutHM("iost", state.Key(sender), val1)
		return nil, fmt.Errorf("can not afford gas")
	}
	val1 := state.MakeVFloat(balanceOfSender)
	cv.Pool.PutHM("iost", state.Key(sender), val1)

	if contain {
		cv.SetPool(pool)
	}

	return pool, nil
}

// Get a new cache verifier
func NewCacheVerifier(pool state.Pool) CacheVerifier {
	cv := CacheVerifier{
		Verifier: Verifier{
<<<<<<< HEAD
			Pool:      pool.Copy(),
			vmMonitor: newVMMonitor(),
=======
			VMMonitor: NewVMMonitor(),
>>>>>>> 99bf51de
		},
	}
	if pool != nil {
		cv.Pool = pool.Copy()
	}
	return cv
}

func (cv *CacheVerifier) Close() {
	cv.Verifier.Stop()
}

// 验证block的工具类
type BlockVerifier struct {
	CacheVerifier
	oldPool state.Pool
}

// 验证block，返回pool是包含了该block的pool。如果contain为true则进行合并
func (bv *BlockVerifier) VerifyBlock(b *block.Block, contain bool) (state.Pool, error) {
	bv.oldPool = bv.Pool
	for i := 0; i < b.LenTx(); i++ {
		c := b.GetTx(i).Contract
		_, err := bv.VerifyContract(c, true)
		if err != nil {
			return nil, err
		}

	}
	if contain {
		return bv.Pool, nil
	}
	newPool := bv.Pool
	bv.Pool = bv.oldPool
	return newPool, nil
}

func NewBlockVerifier(pool state.Pool) BlockVerifier {
	bv := BlockVerifier{
		CacheVerifier: NewCacheVerifier(pool),
	}
	return bv
}<|MERGE_RESOLUTION|>--- conflicted
+++ resolved
@@ -8,26 +8,23 @@
 	"github.com/iost-official/prototype/vm"
 )
 
-var (
-	// MaxBlockGas max gas spent in a block
+const (
 	MaxBlockGas uint64 = 1000000
 )
 
 //go:generate gencode go -schema=structs.schema -package=verifier
 
-// Verifier 底层verifier，用来组织vm，不要直接使用
+// 底层verifier，用来组织vm，不要直接使用
 type Verifier struct {
 	Pool state.Pool
 	vmMonitor
 }
 
-// Verifier ...
 func (v *Verifier) Verify(contract vm.Contract) (state.Pool, uint64, error) {
 	_, pool, gas, err := v.Call(v.Pool, contract.Info().Prefix, "main")
 	return pool, gas, err
 }
 
-// Verifier ...
 func (v *Verifier) SetPool(pool state.Pool) {
 	v.Pool = pool
 }
@@ -86,16 +83,10 @@
 	return pool, nil
 }
 
-// Get a new cache verifier
 func NewCacheVerifier(pool state.Pool) CacheVerifier {
 	cv := CacheVerifier{
 		Verifier: Verifier{
-<<<<<<< HEAD
-			Pool:      pool.Copy(),
 			vmMonitor: newVMMonitor(),
-=======
-			VMMonitor: NewVMMonitor(),
->>>>>>> 99bf51de
 		},
 	}
 	if pool != nil {
