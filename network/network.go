--- conflicted
+++ resolved
@@ -363,16 +363,12 @@
 
 }
 func (bn *BaseNetwork) receiveLoop(conn net.Conn) {
-<<<<<<< HEAD
-	defer conn.Close()
-
-=======
+
 	defer func() {
 		if conn != nil {
 			conn.Close()
 		}
 	}()
->>>>>>> 163a596c
 	for {
 
 		buf, err := bn.readMsg(conn)
