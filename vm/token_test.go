package vm

import (
	"testing"
	"time"

	"github.com/iost-official/go-iost/core/contract"
	"github.com/iost-official/go-iost/vm/database"
	"github.com/iost-official/go-iost/vm/host"
	"github.com/iost-official/go-iost/vm/native"
	"github.com/smartystreets/goconvey/convey"
)

func InitVM(t *testing.T, conName string, optional ...interface{}) (*native.Impl, *host.Host, *contract.Contract) {
	db := database.NewDatabaseFromPath(testDataPath + conName + ".json")
	vi := database.NewVisitor(100, db)
<<<<<<< HEAD
	vi.MPut("iost.auth-account", "issuer0", database.MustMarshal(`{"id":"issuer0","permissions":{"active":{"name":"active","groups":[],"items":[{"id":"issuer0","is_key_pair":true,"weight":1}],"threshold":1},"owner":{"name":"owner","groups":[],"items":[{"id":"issuer0","is_key_pair":true,"weight":1}],"threshold":1}}}`))
	vi.MPut("iost.auth-account", "user0", database.MustMarshal(`{"id":"user0","permissions":{"active":{"name":"active","groups":[],"items":[{"id":"user0","is_key_pair":true,"weight":1}],"threshold":1},"owner":{"name":"owner","groups":[],"items":[{"id":"user0","is_key_pair":true,"weight":1}],"threshold":1}}}`))
	vi.MPut("iost.auth-account", "user1", database.MustMarshal(`{"id":"user1","permissions":{"active":{"name":"active","groups":[],"items":[{"id":"user1","is_key_pair":true,"weight":1}],"threshold":1},"owner":{"name":"owner","groups":[],"items":[{"id":"user1","is_key_pair":true,"weight":1}],"threshold":1}}}`))
=======
	vi.MPut("iost.auth-account", "issuer0", database.MustMarshal(`{"id":"issuer0","permissions":{"active":{"name":"active","groups":[],"users":[{"id":"issuer0","is_key_pair":true,"weight":1}],"threshold":1},"owner":{"name":"owner","groups":[],"users":[{"id":"issuer0","is_key_pair":true,"weight":1}],"threshold":1}}}`))
	vi.MPut("iost.auth-account", "user0", database.MustMarshal(`{"id":"user0","permissions":{"active":{"name":"active","groups":[],"users":[{"id":"user0","is_key_pair":true,"weight":1}],"threshold":1},"owner":{"name":"owner","groups":[],"users":[{"id":"user0","is_key_pair":true,"weight":1}],"threshold":1}}}`))
	vi.MPut("iost.auth-account", "user1", database.MustMarshal(`{"id":"user1","permissions":{"active":{"name":"active","groups":[],"users":[{"id":"user1","is_key_pair":true,"weight":1}],"threshold":1},"owner":{"name":"owner","groups":[],"users":[{"id":"user1","is_key_pair":true,"weight":1}],"threshold":1}}}`))
>>>>>>> b62d817a

	ctx := host.NewContext(nil)
	ctx.Set("gas_price", int64(1))
	var gasLimit = int64(10000)
	if len(optional) > 0 {
		gasLimit = optional[0].(int64)
	}
	ctx.GSet("gas_limit", gasLimit)
	ctx.Set("contract_name", conName)
	ctx.Set("tx_hash", []byte("iamhash"))
	ctx.Set("auth_list", make(map[string]int))
	ctx.Set("time", int64(0))

	// pm := NewMonitor()
	h := host.NewHost(ctx, vi, nil, nil)
	h.Context().Set("stack_height", 0)

	code := &contract.Contract{
		ID: "iost.system",
	}

	e := &native.Impl{}
	e.Init()

	return e, h, code
}

func TestToken_Create(t *testing.T) {
	issuer0 := "issuer0"
	e, host, code := InitVM(t, "token")
	code.ID = "iost.token"
	host.SetDeadline(time.Now().Add(10 * time.Second))
	authList := host.Context().Value("auth_list").(map[string]int)

	convey.Convey("Test of Token create", t, func() {
		convey.Reset(func() {
			e, host, code = InitVM(t, "token")
			code.ID = "iost.token"
			host.SetDeadline(time.Now().Add(10 * time.Second))
			authList = host.Context().Value("auth_list").(map[string]int)
		})

		convey.Convey("token not exists", func() {
			authList[issuer0] = 1
			host.Context().Set("auth_list", authList)
			_, _, err := e.LoadAndCall(host, code, "issue", "iost", "user0", "100")
			convey.So(true, convey.ShouldEqual, err.Error() == "token not exists")

			_, _, err = e.LoadAndCall(host, code, "transfer", "iost", "issuer0", "user0", "100")
			convey.So(true, convey.ShouldEqual, err.Error() == "token not exists")

			_, _, err = e.LoadAndCall(host, code, "balanceOf", "iost", "issuer0")
			convey.So(true, convey.ShouldEqual, err.Error() == "token not exists")

			_, _, err = e.LoadAndCall(host, code, "supply", "iost")
			convey.So(true, convey.ShouldEqual, err.Error() == "token not exists")

			_, _, err = e.LoadAndCall(host, code, "totalSupply", "iost")
			convey.So(true, convey.ShouldEqual, err.Error() == "token not exists")
		})

		convey.Convey("create token without auth", func() {
<<<<<<< HEAD
			_, _, err := e.LoadAndCall(host, code, "create", "iost", "issuer0", int64(100), "{}")
=======
			_, _, err := e.LoadAndCall(host, code, "create", "iost", "issuer0", int64(100), database.SerializedJSON([]byte("{}")))
>>>>>>> b62d817a
			convey.So(true, convey.ShouldEqual, err.Error() == "transaction has no permission")
		})

		convey.Convey("create token", func() {
			authList[issuer0] = 1
			host.Context().Set("auth_list", authList)
<<<<<<< HEAD
			_, _, err := e.LoadAndCall(host, code, "create", "iost", "issuer0", int64(100), "{}")
=======
			_, _, err := e.LoadAndCall(host, code, "create", "iost", "issuer0", int64(100), database.SerializedJSON([]byte("{}")))
>>>>>>> b62d817a
			convey.So(true, convey.ShouldEqual, err == nil)
		})

		convey.Convey("create duplicate token", func() {
			authList[issuer0] = 1
			host.Context().Set("auth_list", authList)
<<<<<<< HEAD
			_, _, err := e.LoadAndCall(host, code, "create", "iost", "issuer0", int64(100), "{}")
			convey.So(true, convey.ShouldEqual, err == nil)

			_, _, err = e.LoadAndCall(host, code, "create", "iost", "issuer0", int64(100), "{}")
			convey.So(true, convey.ShouldEqual, err.Error() == "token exists")
=======
			_, _, err := e.LoadAndCall(host, code, "create", "iost", "issuer0", int64(100), database.SerializedJSON([]byte("{}")))
			convey.So(true, convey.ShouldEqual, err == nil)

			_, _, err = e.LoadAndCall(host, code, "create", "iost", "issuer0", int64(100), database.SerializedJSON([]byte("{}")))
			convey.So(true, convey.ShouldEqual, err.Error() == "token exists")
		})

		convey.Convey("create token config", func() {
			authList[issuer0] = 1
			host.Context().Set("auth_list", authList)
			_, _, err := e.LoadAndCall(host, code, "create", "iost", "issuer0", int64(100), database.SerializedJSON([]byte(`{"canTransfer": false, "decimal": 1, "defaultRate": "1.1"}`)))
			convey.So(true, convey.ShouldEqual, err == nil)

			_, _, err = e.LoadAndCall(host, code, "issue", "iost", "issuer0", "10.222")
			convey.So(true, convey.ShouldEqual, err == nil)

			rs, _, err := e.LoadAndCall(host, code, "balanceOf", "iost", "issuer0")
			convey.So(true, convey.ShouldEqual, err == nil)
			convey.So(true, convey.ShouldEqual, len(rs) > 0 && rs[0] == "10.2")

			_, _, err = e.LoadAndCall(host, code, "transfer", "iost", "issuer0", "user0", "22.3")
			convey.So(true, convey.ShouldEqual, err.Error() == "token can't transfer")

			dr, _ := host.MapGet("TIiost", "defaultRate")
			convey.So(true, convey.ShouldEqual, dr.(string) == "1.1")

			// transfer truncate
			_, _, err = e.LoadAndCall(host, code, "create", "iost1", "issuer0", int64(100), database.SerializedJSON([]byte(`{"decimal": 1}`)))
			convey.So(true, convey.ShouldEqual, err == nil)
			_, _, err = e.LoadAndCall(host, code, "issue", "iost1", "issuer0", "100")
			convey.So(true, convey.ShouldEqual, err == nil)
			_, _, err = e.LoadAndCall(host, code, "transfer", "iost1", "issuer0", "user0", "22.33")
			convey.So(true, convey.ShouldEqual, err == nil)
			rs, _, err = e.LoadAndCall(host, code, "balanceOf", "iost1", "issuer0")
			convey.So(true, convey.ShouldEqual, err == nil)
			convey.So(true, convey.ShouldEqual, len(rs) > 0 && rs[0] == "77.7")
			rs, _, err = e.LoadAndCall(host, code, "balanceOf", "iost1", "user0")
			convey.So(true, convey.ShouldEqual, err == nil)
			convey.So(true, convey.ShouldEqual, len(rs) > 0 && rs[0] == "22.3")
>>>>>>> b62d817a
		})
	})
}

func TestToken_Issue(t *testing.T) {
	issuer0 := "issuer0"
	e, host, code := InitVM(t, "token")
	code.ID = "iost.token"
	host.SetDeadline(time.Now().Add(10 * time.Second))
	authList := host.Context().Value("auth_list").(map[string]int)

	convey.Convey("Test of Token issue", t, func() {

		convey.Reset(func() {
			e, host, code = InitVM(t, "token")
			code.ID = "iost.token"
			host.SetDeadline(time.Now().Add(10 * time.Second))
			authList = host.Context().Value("auth_list").(map[string]int)

			authList[issuer0] = 1
			host.Context().Set("auth_list", authList)
			_, _, err := e.LoadAndCall(host, code, "create", "iost", "issuer0", int64(100), database.SerializedJSON([]byte("{}")))
			convey.So(true, convey.ShouldEqual, err == nil)
<<<<<<< HEAD
			convey.So(true, convey.ShouldEqual, cost.ToGas() > 0)
=======
>>>>>>> b62d817a
		})

		convey.Convey("issue prepare", func() {
			authList[issuer0] = 1
			host.Context().Set("auth_list", authList)
<<<<<<< HEAD
			_, _, err := e.LoadAndCall(host, code, "create", "iost", "issuer0", int64(100), "{}")
=======
			_, _, err := e.LoadAndCall(host, code, "create", "iost", "issuer0", int64(100), database.SerializedJSON([]byte("{}")))
>>>>>>> b62d817a
			convey.So(true, convey.ShouldEqual, err == nil)
		})

		convey.Convey("correct issue", func() {
			_, cost, err := e.LoadAndCall(host, code, "issue", "iost", "user0", "1.1")
			convey.So(true, convey.ShouldEqual, err == nil)
			convey.So(true, convey.ShouldEqual, cost.ToGas() > 0)

			rs, cost, err := e.LoadAndCall(host, code, "balanceOf", "iost", "user0")
			convey.So(true, convey.ShouldEqual, err == nil)
			convey.So(true, convey.ShouldEqual, len(rs) > 0 && rs[0] == "1.1")

			rs, cost, err = e.LoadAndCall(host, code, "supply", "iost")
			convey.So(true, convey.ShouldEqual, err == nil)
<<<<<<< HEAD
			convey.So(true, convey.ShouldEqual, len(rs) > 0 && rs[0] == "1.10000000")

			rs, cost, err = e.LoadAndCall(host, code, "totalSupply", "iost")
			convey.So(true, convey.ShouldEqual, err == nil)
			convey.So(true, convey.ShouldEqual, len(rs) > 0 && rs[0] == "100.00000000")
=======
			convey.So(true, convey.ShouldEqual, len(rs) > 0 && rs[0] == "1.1")

			rs, cost, err = e.LoadAndCall(host, code, "totalSupply", "iost")
			convey.So(true, convey.ShouldEqual, err == nil)
			convey.So(true, convey.ShouldEqual, len(rs) > 0 && rs[0] == "100")
>>>>>>> b62d817a
		})

		convey.Convey("issue token without auth", func() {
			delete(authList, issuer0)
			host.Context().Set("auth_list", authList)
			_, _, err := e.LoadAndCall(host, code, "issue", "iost", "user0", "1.1")
			convey.So(true, convey.ShouldEqual, err.Error() == "transaction has no permission")
		})

		convey.Convey("issue too much", func() {
			_, cost, err := e.LoadAndCall(host, code, "issue", "iost", "user0", "1.1")
			convey.So(true, convey.ShouldEqual, err == nil)
			convey.So(true, convey.ShouldEqual, cost.ToGas() > 0)

			_, cost, err = e.LoadAndCall(host, code, "issue", "iost", "user0", "100")
			convey.So(true, convey.ShouldEqual, err.Error() == "supply too much")

			rs, cost, err := e.LoadAndCall(host, code, "balanceOf", "iost", "user0")
			convey.So(true, convey.ShouldEqual, err == nil)
			convey.So(true, convey.ShouldEqual, len(rs) > 0 && rs[0] == "1.1")

			rs, cost, err = e.LoadAndCall(host, code, "supply", "iost")
			convey.So(true, convey.ShouldEqual, err == nil)
<<<<<<< HEAD
			convey.So(true, convey.ShouldEqual, len(rs) > 0 && rs[0] == "1.10000000")
=======
			convey.So(true, convey.ShouldEqual, len(rs) > 0 && rs[0] == "1.1")
>>>>>>> b62d817a
		})

		convey.Convey("issue invalid amount", func() {
			_, cost, err := e.LoadAndCall(host, code, "issue", "iost", "issuer0", "-1.1")
			convey.So(true, convey.ShouldEqual, err.Error() == "invalid amount")
			convey.So(true, convey.ShouldEqual, cost.ToGas() > 0)

<<<<<<< HEAD
			_, _, err = e.LoadAndCall(host, code, "issue", "iost", "issuer0", "+1.1")
=======
			_, _, err = e.LoadAndCall(host, code, "issue", "iost", "issuer0", "1.1")
>>>>>>> b62d817a
			convey.So(true, convey.ShouldEqual, err == nil)

			_, _, err = e.LoadAndCall(host, code, "issue", "iost", "issuer0", "")
			convey.So(err.Error(), convey.ShouldContainSubstring, "invalid")

			_, _, err = e.LoadAndCall(host, code, "issue", "iost", "issuer0", "1abc")
			convey.So(err.Error(), convey.ShouldContainSubstring, "invalid")

			_, _, err = e.LoadAndCall(host, code, "issue", "iost", "issuer0", "11111111111111111111111111111111")
			convey.So(err.Error(), convey.ShouldContainSubstring, "invalid")
		})

	})
}

func TestToken_Transfer(t *testing.T) {
	issuer0 := "issuer0"
	e, host, code := InitVM(t, "token")
	code.ID = "iost.token"
	host.SetDeadline(time.Now().Add(10 * time.Second))
	authList := host.Context().Value("auth_list").(map[string]int)

	convey.Convey("Test of Token transfer", t, func() {

		convey.Reset(func() {
			e, host, code = InitVM(t, "token")
			code.ID = "iost.token"
			host.SetDeadline(time.Now().Add(10 * time.Second))
			authList = host.Context().Value("auth_list").(map[string]int)

			authList[issuer0] = 1
			host.Context().Set("auth_list", authList)
			_, _, err := e.LoadAndCall(host, code, "create", "iost", "issuer0", int64(100), database.SerializedJSON([]byte("{}")))
			convey.So(true, convey.ShouldEqual, err == nil)
<<<<<<< HEAD
			convey.So(true, convey.ShouldEqual, cost.ToGas() > 0)
=======
>>>>>>> b62d817a

			_, _, err = e.LoadAndCall(host, code, "issue", "iost", "issuer0", "100.0")
			convey.So(true, convey.ShouldEqual, err == nil)
		})

		convey.Convey("transfer prepare", func() {
			authList[issuer0] = 1
			host.Context().Set("auth_list", authList)
<<<<<<< HEAD
			_, cost, err := e.LoadAndCall(host, code, "create", "iost", "issuer0", int64(100), "{}")
			convey.So(true, convey.ShouldEqual, cost.ToGas() > 0)
=======
			_, _, err := e.LoadAndCall(host, code, "create", "iost", "issuer0", int64(100), database.SerializedJSON([]byte("{}")))
>>>>>>> b62d817a
			convey.So(true, convey.ShouldEqual, err == nil)

			_, _, err = e.LoadAndCall(host, code, "issue", "iost", "issuer0", "100.0")
			convey.So(true, convey.ShouldEqual, err == nil)
		})

		convey.Convey("correct transfer", func() {
			_, cost, err := e.LoadAndCall(host, code, "transfer", "iost", "issuer0", "user0", "22.3")
			convey.So(true, convey.ShouldEqual, err == nil)
			convey.So(true, convey.ShouldEqual, cost.ToGas() > 0)

			rs, cost, err := e.LoadAndCall(host, code, "balanceOf", "iost", "user0")
			convey.So(true, convey.ShouldEqual, err == nil)
			convey.So(true, convey.ShouldEqual, len(rs) > 0 && rs[0] == "22.3")

			rs, cost, err = e.LoadAndCall(host, code, "balanceOf", "iost", "issuer0")
			convey.So(true, convey.ShouldEqual, err == nil)
			convey.So(true, convey.ShouldEqual, len(rs) > 0 && rs[0] == "77.7")

			authList["user0"] = 1
			_, cost, err = e.LoadAndCall(host, code, "transfer", "iost", "user0", "user1", "22.3")
			convey.So(true, convey.ShouldEqual, err == nil)

			rs, cost, err = e.LoadAndCall(host, code, "balanceOf", "iost", "user0")
			convey.So(true, convey.ShouldEqual, err == nil)
			convey.So(true, convey.ShouldEqual, len(rs) > 0 && rs[0] == "0")

			rs, cost, err = e.LoadAndCall(host, code, "balanceOf", "iost", "user1")
			convey.So(true, convey.ShouldEqual, err == nil)
			convey.So(true, convey.ShouldEqual, len(rs) > 0 && rs[0] == "22.3")

			// transfer to self
			authList["user1"] = 1
			_, cost, err = e.LoadAndCall(host, code, "transfer", "iost", "user1", "user1", "22.3")
			convey.So(true, convey.ShouldEqual, err == nil)

			rs, cost, err = e.LoadAndCall(host, code, "balanceOf", "iost", "user1")
			convey.So(true, convey.ShouldEqual, err == nil)
			convey.So(true, convey.ShouldEqual, len(rs) > 0 && rs[0] == "22.3")
		})

		convey.Convey("transfer token without auth", func() {
			delete(authList, issuer0)
			host.Context().Set("auth_list", authList)
			_, cost, err := e.LoadAndCall(host, code, "transfer", "iost", "issuer0", "user0", "1.1")
			convey.So(true, convey.ShouldEqual, err.Error() == "transaction has no permission")
			convey.So(true, convey.ShouldEqual, cost.ToGas() > 0)
		})

		convey.Convey("transfer too much", func() {
			_, cost, err := e.LoadAndCall(host, code, "transfer", "iost", "issuer0", "user0", "100.1")
			convey.So(true, convey.ShouldEqual, err.Error() == "balance not enough")
			convey.So(true, convey.ShouldEqual, cost.ToGas() > 0)

			rs, cost, err := e.LoadAndCall(host, code, "balanceOf", "iost", "issuer0")
			convey.So(true, convey.ShouldEqual, err == nil)
			convey.So(true, convey.ShouldEqual, len(rs) > 0 && rs[0] == "100")

			rs, cost, err = e.LoadAndCall(host, code, "balanceOf", "iost", "user0")
			convey.So(true, convey.ShouldEqual, err == nil)
			convey.So(true, convey.ShouldEqual, len(rs) > 0 && rs[0] == "0")

			rs, cost, err = e.LoadAndCall(host, code, "balanceOf", "iost", "user1")
			convey.So(true, convey.ShouldEqual, err == nil)
			convey.So(true, convey.ShouldEqual, len(rs) > 0 && rs[0] == "0")
		})

		convey.Convey("transfer invalid amount", func() {
			_, cost, err := e.LoadAndCall(host, code, "transfer", "iost", "issuer0", "user0", "-1.1")
			convey.So(true, convey.ShouldEqual, err.Error() == "invalid amount")
			convey.So(true, convey.ShouldEqual, cost.ToGas() > 0)

			_, cost, err = e.LoadAndCall(host, code, "transfer", "iost", "issuer0", "user0", "1.1")
			convey.So(true, convey.ShouldEqual, err == nil)

			_, cost, err = e.LoadAndCall(host, code, "transfer", "iost", "issuer0", "user0", "")
			convey.So(err.Error(), convey.ShouldContainSubstring, "invalid")

			_, cost, err = e.LoadAndCall(host, code, "transfer", "iost", "issuer0", "user0", "1abc")
			convey.So(err.Error(), convey.ShouldContainSubstring, "invalid")

			_, cost, err = e.LoadAndCall(host, code, "transfer", "iost", "issuer0", "user0", "11111111111111111111111111111111")
			convey.So(err.Error(), convey.ShouldContainSubstring, "invalid")
		})
	})
}

func TestToken_Destroy(t *testing.T) {
	issuer0 := "issuer0"
	e, host, code := InitVM(t, "token")
	code.ID = "iost.token"
	host.SetDeadline(time.Now().Add(10 * time.Second))
	authList := host.Context().Value("auth_list").(map[string]int)

	convey.Convey("Test of Token destroy", t, func() {

		convey.Reset(func() {
			e, host, code = InitVM(t, "token")
			code.ID = "iost.token"
			host.SetDeadline(time.Now().Add(10 * time.Second))
			authList = host.Context().Value("auth_list").(map[string]int)

			authList[issuer0] = 1
			host.Context().Set("auth_list", authList)
			_, _, err := e.LoadAndCall(host, code, "create", "iost", "issuer0", int64(100), database.SerializedJSON([]byte("{}")))
			convey.So(true, convey.ShouldEqual, err == nil)
<<<<<<< HEAD
			convey.So(true, convey.ShouldEqual, cost.ToGas() > 0)
=======
>>>>>>> b62d817a

			_, _, err = e.LoadAndCall(host, code, "issue", "iost", "issuer0", "100.0")
			convey.So(true, convey.ShouldEqual, err == nil)
		})

		convey.Convey("destroy prepare", func() {
			authList[issuer0] = 1
			host.Context().Set("auth_list", authList)
			_, _, err := e.LoadAndCall(host, code, "create", "iost", "issuer0", int64(100), database.SerializedJSON([]byte("{}")))
			convey.So(true, convey.ShouldEqual, err == nil)
<<<<<<< HEAD
			convey.So(true, convey.ShouldEqual, cost.ToGas() > 0)
=======
>>>>>>> b62d817a

			_, _, err = e.LoadAndCall(host, code, "issue", "iost", "issuer0", "100.0")
			convey.So(true, convey.ShouldEqual, err == nil)
		})

		convey.Convey("correct destroy", func() {
			rs, cost, err := e.LoadAndCall(host, code, "balanceOf", "iost", "issuer0")
			convey.So(true, convey.ShouldEqual, err == nil)
<<<<<<< HEAD
			convey.So(true, convey.ShouldEqual, len(rs) > 0 && rs[0] == "100.00000000")
=======
			convey.So(true, convey.ShouldEqual, len(rs) > 0 && rs[0] == "100")
>>>>>>> b62d817a
			convey.So(true, convey.ShouldEqual, cost.ToGas() > 0)

			_, cost, err = e.LoadAndCall(host, code, "destroy", "iost", "issuer0", "22.3")
			convey.So(true, convey.ShouldEqual, err == nil)

			rs, cost, err = e.LoadAndCall(host, code, "balanceOf", "iost", "issuer0")
			convey.So(true, convey.ShouldEqual, err == nil)
			convey.So(true, convey.ShouldEqual, len(rs) > 0 && rs[0] == "77.7")

			rs, cost, err = e.LoadAndCall(host, code, "supply", "iost")
			convey.So(true, convey.ShouldEqual, err == nil)
			convey.So(true, convey.ShouldEqual, len(rs) > 0 && rs[0] == "77.7")

			rs, cost, err = e.LoadAndCall(host, code, "totalSupply", "iost")
			convey.So(true, convey.ShouldEqual, err == nil)
			convey.So(true, convey.ShouldEqual, len(rs) > 0 && rs[0] == "100")

		})

		convey.Convey("issuer after destroy", func() {
			_, cost, err := e.LoadAndCall(host, code, "destroy", "iost", "issuer0", "22.3")
			convey.So(true, convey.ShouldEqual, err == nil)

			rs, cost, err := e.LoadAndCall(host, code, "balanceOf", "iost", "issuer0")
			convey.So(true, convey.ShouldEqual, err == nil)
			convey.So(true, convey.ShouldEqual, len(rs) > 0 && rs[0] == "77.7")

			_, cost, err = e.LoadAndCall(host, code, "issue", "iost", "user0", "11")
			convey.So(true, convey.ShouldEqual, err == nil)

			rs, cost, err = e.LoadAndCall(host, code, "balanceOf", "iost", "user0")
			convey.So(true, convey.ShouldEqual, err == nil)
			convey.So(true, convey.ShouldEqual, len(rs) > 0 && rs[0] == "11")

			rs, cost, err = e.LoadAndCall(host, code, "supply", "iost")
			convey.So(true, convey.ShouldEqual, err == nil)
			convey.So(true, convey.ShouldEqual, len(rs) > 0 && rs[0] == "88.7")
			convey.So(true, convey.ShouldEqual, cost.ToGas() > 0)

			_, cost, err = e.LoadAndCall(host, code, "issue", "iost", "user0", "21")
			convey.So(true, convey.ShouldEqual, err.Error() == "supply too much")
		})

		convey.Convey("destroy token without auth", func() {
			delete(authList, issuer0)
			host.Context().Set("auth_list", authList)
			_, _, err := e.LoadAndCall(host, code, "destroy", "iost", "issuer0", "1.1")
			convey.So(true, convey.ShouldEqual, err.Error() == "transaction has no permission")
		})

		convey.Convey("destroy too much", func() {
			_, cost, err := e.LoadAndCall(host, code, "destroy", "iost", "issuer0", "100.1")
			convey.So(true, convey.ShouldEqual, err.Error() == "balance not enough")

			rs, cost, err := e.LoadAndCall(host, code, "balanceOf", "iost", "issuer0")
			convey.So(true, convey.ShouldEqual, err == nil)
			convey.So(true, convey.ShouldEqual, len(rs) > 0 && rs[0] == "100")

			rs, cost, err = e.LoadAndCall(host, code, "supply", "iost")
			convey.So(true, convey.ShouldEqual, err == nil)
			convey.So(true, convey.ShouldEqual, len(rs) > 0 && rs[0] == "100")
			convey.So(true, convey.ShouldEqual, cost.ToGas() > 0)
		})

		convey.Convey("destroy invalid amount", func() {
			_, cost, err := e.LoadAndCall(host, code, "destroy", "iost", "issuer0", "-1.1")
			convey.So(true, convey.ShouldEqual, err.Error() == "invalid amount")
			convey.So(true, convey.ShouldEqual, cost.ToGas() > 0)

			_, cost, err = e.LoadAndCall(host, code, "destroy", "iost", "issuer0", "1.1")
			convey.So(true, convey.ShouldEqual, err == nil)

			_, cost, err = e.LoadAndCall(host, code, "destroy", "iost", "issuer0", "")
			convey.So(err.Error(), convey.ShouldContainSubstring, "invalid")

			_, cost, err = e.LoadAndCall(host, code, "destroy", "iost", "issuer0", "1abc")
			convey.So(err.Error(), convey.ShouldContainSubstring, "invalid")

			_, cost, err = e.LoadAndCall(host, code, "destroy", "iost", "issuer0", "11111111111111111111111111111111")
			convey.So(err.Error(), convey.ShouldContainSubstring, "invalid")
		})
	})
}

func TestToken_TransferFreeze(t *testing.T) {
	issuer0 := "issuer0"
	e, host, code := InitVM(t, "token")
	code.ID = "iost.token"
	host.SetDeadline(time.Now().Add(10 * time.Second))
	authList := host.Context().Value("auth_list").(map[string]int)
	now := int64(time.Now().Unix())

	convey.Convey("Test of Token transferFreeze", t, func() {

		convey.Reset(func() {
			e, host, code = InitVM(t, "token")
			code.ID = "iost.token"
			host.SetDeadline(time.Now().Add(10 * time.Second))
			authList = host.Context().Value("auth_list").(map[string]int)

			authList[issuer0] = 1
			host.Context().Set("auth_list", authList)
			_, _, err := e.LoadAndCall(host, code, "create", "iost", "issuer0", int64(100), database.SerializedJSON([]byte("{}")))
			convey.So(true, convey.ShouldEqual, err == nil)

			_, _, err = e.LoadAndCall(host, code, "issue", "iost", "issuer0", "100.0")
			convey.So(true, convey.ShouldEqual, err == nil)
		})

		convey.Convey("transferFreeze prepare", func() {
			authList[issuer0] = 1
			host.Context().Set("auth_list", authList)
<<<<<<< HEAD
			_, cost, err := e.LoadAndCall(host, code, "create", "iost", "issuer0", int64(100), "{}")
=======
			_, _, err := e.LoadAndCall(host, code, "create", "iost", "issuer0", int64(100), database.SerializedJSON([]byte("{}")))
>>>>>>> b62d817a
			convey.So(true, convey.ShouldEqual, err == nil)
			convey.So(true, convey.ShouldEqual, cost.ToGas() > 0)

			_, _, err = e.LoadAndCall(host, code, "issue", "iost", "issuer0", "100.0")
			convey.So(true, convey.ShouldEqual, err == nil)
		})

		convey.Convey("correct transferFreeze", func() {
			_, cost, err := e.LoadAndCall(host, code, "transferFreeze", "iost", "issuer0", "user0", "22.3", now)
			convey.So(true, convey.ShouldEqual, err == nil)
			convey.So(true, convey.ShouldEqual, cost.ToGas() > 0)

			rs, cost, err := e.LoadAndCall(host, code, "balanceOf", "iost", "user0")
			convey.So(true, convey.ShouldEqual, err == nil)
			convey.So(true, convey.ShouldEqual, len(rs) > 0 && rs[0] == "0")

			rs, cost, err = e.LoadAndCall(host, code, "balanceOf", "iost", "issuer0")
			convey.So(true, convey.ShouldEqual, err == nil)
			convey.So(true, convey.ShouldEqual, len(rs) > 0 && rs[0] == "77.7")

			rs, cost, err = e.LoadAndCall(host, code, "balanceOf", "iost", "user0")
			convey.So(true, convey.ShouldEqual, err == nil)
			convey.So(true, convey.ShouldEqual, len(rs) > 0 && rs[0] == "0")

			host.Context().Set("time", now+1)

			rs, cost, err = e.LoadAndCall(host, code, "balanceOf", "iost", "user0")
			convey.So(true, convey.ShouldEqual, err == nil)
			convey.So(true, convey.ShouldEqual, len(rs) > 0 && rs[0] == "22.3")

			// transferFreeze to self
			authList["user0"] = 1
			_, cost, err = e.LoadAndCall(host, code, "transferFreeze", "iost", "user0", "user0", "10", now+10)
			convey.So(true, convey.ShouldEqual, err == nil)
			convey.So(true, convey.ShouldEqual, cost.ToGas() > 0)

			rs, cost, err = e.LoadAndCall(host, code, "balanceOf", "iost", "user0")
			convey.So(true, convey.ShouldEqual, err == nil)
<<<<<<< HEAD
			convey.So(true, convey.ShouldEqual, len(rs) > 0 && rs[0] == "12.30000000")
=======
			convey.So(true, convey.ShouldEqual, len(rs) > 0 && rs[0] == "12.3")
>>>>>>> b62d817a

			_, cost, err = e.LoadAndCall(host, code, "transferFreeze", "iost", "user0", "user0", "1", now+20)
			convey.So(true, convey.ShouldEqual, err == nil)

			rs, cost, err = e.LoadAndCall(host, code, "balanceOf", "iost", "user0")
			convey.So(true, convey.ShouldEqual, err == nil)
<<<<<<< HEAD
			convey.So(true, convey.ShouldEqual, len(rs) > 0 && rs[0] == "11.30000000")
=======
			convey.So(true, convey.ShouldEqual, len(rs) > 0 && rs[0] == "11.3")
>>>>>>> b62d817a

			host.Context().Set("time", now+11)
			rs, cost, err = e.LoadAndCall(host, code, "balanceOf", "iost", "user0")
			convey.So(true, convey.ShouldEqual, err == nil)
<<<<<<< HEAD
			convey.So(true, convey.ShouldEqual, len(rs) > 0 && rs[0] == "21.30000000")
=======
			convey.So(true, convey.ShouldEqual, len(rs) > 0 && rs[0] == "21.3")
>>>>>>> b62d817a

			host.Context().Set("time", now+21)
			rs, cost, err = e.LoadAndCall(host, code, "balanceOf", "iost", "user0")
			convey.So(true, convey.ShouldEqual, err == nil)
<<<<<<< HEAD
			convey.So(true, convey.ShouldEqual, len(rs) > 0 && rs[0] == "22.30000000")
=======
			convey.So(true, convey.ShouldEqual, len(rs) > 0 && rs[0] == "22.3")
>>>>>>> b62d817a
		})

		convey.Convey("transferFreeze token without auth", func() {
			delete(authList, issuer0)
			host.Context().Set("auth_list", authList)
			_, _, err := e.LoadAndCall(host, code, "transferFreeze", "iost", "issuer0", "user0", "1.1", now)
			convey.So(true, convey.ShouldEqual, err.Error() == "transaction has no permission")
		})

		convey.Convey("transferFreeze too much", func() {
<<<<<<< HEAD
			_, _, err := e.LoadAndCall(host, code, "transferFreeze", "iost", "issuer0", "user0", "100.1", now-1)
=======
			_, _, err := e.LoadAndCall(host, code, "transferFreeze", "iost", "issuer0", "user0", "100.1", now - 1)
>>>>>>> b62d817a
			convey.So(true, convey.ShouldEqual, err.Error() == "balance not enough")

			rs, _, err := e.LoadAndCall(host, code, "balanceOf", "iost", "issuer0")
			convey.So(true, convey.ShouldEqual, err == nil)
<<<<<<< HEAD
			convey.So(true, convey.ShouldEqual, len(rs) > 0 && rs[0] == "100.00000000")

			rs, _, err = e.LoadAndCall(host, code, "balanceOf", "iost", "user0")
			convey.So(true, convey.ShouldEqual, err == nil)
			convey.So(true, convey.ShouldEqual, len(rs) > 0 && rs[0] == "0.00000000")

			_, _, err = e.LoadAndCall(host, code, "transferFreeze", "iost", "issuer0", "user0", "100", now+100)
=======
			convey.So(true, convey.ShouldEqual, len(rs) > 0 && rs[0] == "100")

			rs, _, err = e.LoadAndCall(host, code, "balanceOf", "iost", "user0")
			convey.So(true, convey.ShouldEqual, err == nil)
			convey.So(true, convey.ShouldEqual, len(rs) > 0 && rs[0] == "0")

			_, _, err = e.LoadAndCall(host, code, "transferFreeze", "iost", "issuer0", "user0", "100", now + 100)
>>>>>>> b62d817a
			convey.So(true, convey.ShouldEqual, err == nil)

			authList["user0"] = 1
			host.Context().Set("auth_list", authList)
<<<<<<< HEAD
			_, _, err = e.LoadAndCall(host, code, "transferFreeze", "iost", "user0", "user1", "10", now+100)
=======
			_, _, err = e.LoadAndCall(host, code, "transferFreeze", "iost", "user0", "user1", "10", now + 100)
>>>>>>> b62d817a
			convey.So(true, convey.ShouldEqual, err.Error() == "balance not enough")

			_, _, err = e.LoadAndCall(host, code, "transfer", "iost", "user0", "user1", "10")
			convey.So(true, convey.ShouldEqual, err.Error() == "balance not enough")
		})

	})
}<|MERGE_RESOLUTION|>--- conflicted
+++ resolved
@@ -8,21 +8,15 @@
 	"github.com/iost-official/go-iost/vm/database"
 	"github.com/iost-official/go-iost/vm/host"
 	"github.com/iost-official/go-iost/vm/native"
-	"github.com/smartystreets/goconvey/convey"
+	. "github.com/smartystreets/goconvey/convey"
 )
 
 func InitVM(t *testing.T, conName string, optional ...interface{}) (*native.Impl, *host.Host, *contract.Contract) {
 	db := database.NewDatabaseFromPath(testDataPath + conName + ".json")
 	vi := database.NewVisitor(100, db)
-<<<<<<< HEAD
 	vi.MPut("iost.auth-account", "issuer0", database.MustMarshal(`{"id":"issuer0","permissions":{"active":{"name":"active","groups":[],"items":[{"id":"issuer0","is_key_pair":true,"weight":1}],"threshold":1},"owner":{"name":"owner","groups":[],"items":[{"id":"issuer0","is_key_pair":true,"weight":1}],"threshold":1}}}`))
 	vi.MPut("iost.auth-account", "user0", database.MustMarshal(`{"id":"user0","permissions":{"active":{"name":"active","groups":[],"items":[{"id":"user0","is_key_pair":true,"weight":1}],"threshold":1},"owner":{"name":"owner","groups":[],"items":[{"id":"user0","is_key_pair":true,"weight":1}],"threshold":1}}}`))
 	vi.MPut("iost.auth-account", "user1", database.MustMarshal(`{"id":"user1","permissions":{"active":{"name":"active","groups":[],"items":[{"id":"user1","is_key_pair":true,"weight":1}],"threshold":1},"owner":{"name":"owner","groups":[],"items":[{"id":"user1","is_key_pair":true,"weight":1}],"threshold":1}}}`))
-=======
-	vi.MPut("iost.auth-account", "issuer0", database.MustMarshal(`{"id":"issuer0","permissions":{"active":{"name":"active","groups":[],"users":[{"id":"issuer0","is_key_pair":true,"weight":1}],"threshold":1},"owner":{"name":"owner","groups":[],"users":[{"id":"issuer0","is_key_pair":true,"weight":1}],"threshold":1}}}`))
-	vi.MPut("iost.auth-account", "user0", database.MustMarshal(`{"id":"user0","permissions":{"active":{"name":"active","groups":[],"users":[{"id":"user0","is_key_pair":true,"weight":1}],"threshold":1},"owner":{"name":"owner","groups":[],"users":[{"id":"user0","is_key_pair":true,"weight":1}],"threshold":1}}}`))
-	vi.MPut("iost.auth-account", "user1", database.MustMarshal(`{"id":"user1","permissions":{"active":{"name":"active","groups":[],"users":[{"id":"user1","is_key_pair":true,"weight":1}],"threshold":1},"owner":{"name":"owner","groups":[],"users":[{"id":"user1","is_key_pair":true,"weight":1}],"threshold":1}}}`))
->>>>>>> b62d817a
 
 	ctx := host.NewContext(nil)
 	ctx.Set("gas_price", int64(1))
@@ -57,103 +51,87 @@
 	host.SetDeadline(time.Now().Add(10 * time.Second))
 	authList := host.Context().Value("auth_list").(map[string]int)
 
-	convey.Convey("Test of Token create", t, func() {
-		convey.Reset(func() {
+	Convey("Test of Token create", t, func() {
+		Reset(func() {
 			e, host, code = InitVM(t, "token")
 			code.ID = "iost.token"
 			host.SetDeadline(time.Now().Add(10 * time.Second))
 			authList = host.Context().Value("auth_list").(map[string]int)
 		})
 
-		convey.Convey("token not exists", func() {
+		Convey("token not exists", func() {
 			authList[issuer0] = 1
 			host.Context().Set("auth_list", authList)
 			_, _, err := e.LoadAndCall(host, code, "issue", "iost", "user0", "100")
-			convey.So(true, convey.ShouldEqual, err.Error() == "token not exists")
+			So(err.Error(), ShouldEqual, "token not exists")
 
 			_, _, err = e.LoadAndCall(host, code, "transfer", "iost", "issuer0", "user0", "100")
-			convey.So(true, convey.ShouldEqual, err.Error() == "token not exists")
+			So(err.Error(), ShouldEqual, "token not exists")
 
 			_, _, err = e.LoadAndCall(host, code, "balanceOf", "iost", "issuer0")
-			convey.So(true, convey.ShouldEqual, err.Error() == "token not exists")
+			So(err.Error(), ShouldEqual, "token not exists")
 
 			_, _, err = e.LoadAndCall(host, code, "supply", "iost")
-			convey.So(true, convey.ShouldEqual, err.Error() == "token not exists")
+			So(err.Error(), ShouldEqual, "token not exists")
 
 			_, _, err = e.LoadAndCall(host, code, "totalSupply", "iost")
-			convey.So(true, convey.ShouldEqual, err.Error() == "token not exists")
-		})
-
-		convey.Convey("create token without auth", func() {
-<<<<<<< HEAD
-			_, _, err := e.LoadAndCall(host, code, "create", "iost", "issuer0", int64(100), "{}")
-=======
-			_, _, err := e.LoadAndCall(host, code, "create", "iost", "issuer0", int64(100), database.SerializedJSON([]byte("{}")))
->>>>>>> b62d817a
-			convey.So(true, convey.ShouldEqual, err.Error() == "transaction has no permission")
-		})
-
-		convey.Convey("create token", func() {
-			authList[issuer0] = 1
-			host.Context().Set("auth_list", authList)
-<<<<<<< HEAD
-			_, _, err := e.LoadAndCall(host, code, "create", "iost", "issuer0", int64(100), "{}")
-=======
-			_, _, err := e.LoadAndCall(host, code, "create", "iost", "issuer0", int64(100), database.SerializedJSON([]byte("{}")))
->>>>>>> b62d817a
-			convey.So(true, convey.ShouldEqual, err == nil)
-		})
-
-		convey.Convey("create duplicate token", func() {
-			authList[issuer0] = 1
-			host.Context().Set("auth_list", authList)
-<<<<<<< HEAD
-			_, _, err := e.LoadAndCall(host, code, "create", "iost", "issuer0", int64(100), "{}")
-			convey.So(true, convey.ShouldEqual, err == nil)
-
-			_, _, err = e.LoadAndCall(host, code, "create", "iost", "issuer0", int64(100), "{}")
-			convey.So(true, convey.ShouldEqual, err.Error() == "token exists")
-=======
-			_, _, err := e.LoadAndCall(host, code, "create", "iost", "issuer0", int64(100), database.SerializedJSON([]byte("{}")))
-			convey.So(true, convey.ShouldEqual, err == nil)
+			So(err.Error(), ShouldEqual, "token not exists")
+		})
+
+		Convey("create token without auth", func() {
+			_, _, err := e.LoadAndCall(host, code, "create", "iost", "issuer0", int64(100), database.SerializedJSON([]byte("{}")))
+			So(err.Error(), ShouldEqual, "transaction has no permission")
+		})
+
+		Convey("create token", func() {
+			authList[issuer0] = 1
+			host.Context().Set("auth_list", authList)
+			_, _, err := e.LoadAndCall(host, code, "create", "iost", "issuer0", int64(100), database.SerializedJSON([]byte("{}")))
+			So(err, ShouldBeNil)
+		})
+
+		Convey("create duplicate token", func() {
+			authList[issuer0] = 1
+			host.Context().Set("auth_list", authList)
+			_, _, err := e.LoadAndCall(host, code, "create", "iost", "issuer0", int64(100), database.SerializedJSON([]byte("{}")))
+			So(err, ShouldBeNil)
 
 			_, _, err = e.LoadAndCall(host, code, "create", "iost", "issuer0", int64(100), database.SerializedJSON([]byte("{}")))
-			convey.So(true, convey.ShouldEqual, err.Error() == "token exists")
-		})
-
-		convey.Convey("create token config", func() {
+			So(err.Error(), ShouldEqual, "token exists")
+		})
+
+		Convey("create token config", func() {
 			authList[issuer0] = 1
 			host.Context().Set("auth_list", authList)
 			_, _, err := e.LoadAndCall(host, code, "create", "iost", "issuer0", int64(100), database.SerializedJSON([]byte(`{"canTransfer": false, "decimal": 1, "defaultRate": "1.1"}`)))
-			convey.So(true, convey.ShouldEqual, err == nil)
+			So(err, ShouldBeNil)
 
 			_, _, err = e.LoadAndCall(host, code, "issue", "iost", "issuer0", "10.222")
-			convey.So(true, convey.ShouldEqual, err == nil)
+			So(err, ShouldBeNil)
 
 			rs, _, err := e.LoadAndCall(host, code, "balanceOf", "iost", "issuer0")
-			convey.So(true, convey.ShouldEqual, err == nil)
-			convey.So(true, convey.ShouldEqual, len(rs) > 0 && rs[0] == "10.2")
+			So(err, ShouldBeNil)
+			So(true, ShouldEqual, len(rs) > 0 && rs[0] == "10.2")
 
 			_, _, err = e.LoadAndCall(host, code, "transfer", "iost", "issuer0", "user0", "22.3")
-			convey.So(true, convey.ShouldEqual, err.Error() == "token can't transfer")
+			So(true, ShouldEqual, err.Error() == "token can't transfer")
 
 			dr, _ := host.MapGet("TIiost", "defaultRate")
-			convey.So(true, convey.ShouldEqual, dr.(string) == "1.1")
+			So(true, ShouldEqual, dr.(string) == "1.1")
 
 			// transfer truncate
 			_, _, err = e.LoadAndCall(host, code, "create", "iost1", "issuer0", int64(100), database.SerializedJSON([]byte(`{"decimal": 1}`)))
-			convey.So(true, convey.ShouldEqual, err == nil)
+			So(err, ShouldBeNil)
 			_, _, err = e.LoadAndCall(host, code, "issue", "iost1", "issuer0", "100")
-			convey.So(true, convey.ShouldEqual, err == nil)
+			So(err, ShouldBeNil)
 			_, _, err = e.LoadAndCall(host, code, "transfer", "iost1", "issuer0", "user0", "22.33")
-			convey.So(true, convey.ShouldEqual, err == nil)
+			So(err, ShouldBeNil)
 			rs, _, err = e.LoadAndCall(host, code, "balanceOf", "iost1", "issuer0")
-			convey.So(true, convey.ShouldEqual, err == nil)
-			convey.So(true, convey.ShouldEqual, len(rs) > 0 && rs[0] == "77.7")
+			So(err, ShouldBeNil)
+			So(true, ShouldEqual, len(rs) > 0 && rs[0] == "77.7")
 			rs, _, err = e.LoadAndCall(host, code, "balanceOf", "iost1", "user0")
-			convey.So(true, convey.ShouldEqual, err == nil)
-			convey.So(true, convey.ShouldEqual, len(rs) > 0 && rs[0] == "22.3")
->>>>>>> b62d817a
+			So(err, ShouldBeNil)
+			So(true, ShouldEqual, len(rs) > 0 && rs[0] == "22.3")
 		})
 	})
 }
@@ -165,9 +143,9 @@
 	host.SetDeadline(time.Now().Add(10 * time.Second))
 	authList := host.Context().Value("auth_list").(map[string]int)
 
-	convey.Convey("Test of Token issue", t, func() {
-
-		convey.Reset(func() {
+	Convey("Test of Token issue", t, func() {
+
+		Reset(func() {
 			e, host, code = InitVM(t, "token")
 			code.ID = "iost.token"
 			host.SetDeadline(time.Now().Add(10 * time.Second))
@@ -176,98 +154,74 @@
 			authList[issuer0] = 1
 			host.Context().Set("auth_list", authList)
 			_, _, err := e.LoadAndCall(host, code, "create", "iost", "issuer0", int64(100), database.SerializedJSON([]byte("{}")))
-			convey.So(true, convey.ShouldEqual, err == nil)
-<<<<<<< HEAD
-			convey.So(true, convey.ShouldEqual, cost.ToGas() > 0)
-=======
->>>>>>> b62d817a
-		})
-
-		convey.Convey("issue prepare", func() {
-			authList[issuer0] = 1
-			host.Context().Set("auth_list", authList)
-<<<<<<< HEAD
-			_, _, err := e.LoadAndCall(host, code, "create", "iost", "issuer0", int64(100), "{}")
-=======
-			_, _, err := e.LoadAndCall(host, code, "create", "iost", "issuer0", int64(100), database.SerializedJSON([]byte("{}")))
->>>>>>> b62d817a
-			convey.So(true, convey.ShouldEqual, err == nil)
-		})
-
-		convey.Convey("correct issue", func() {
+			So(err, ShouldBeNil)
+		})
+
+		Convey("issue prepare", func() {
+			authList[issuer0] = 1
+			host.Context().Set("auth_list", authList)
+			_, _, err := e.LoadAndCall(host, code, "create", "iost", "issuer0", int64(100), database.SerializedJSON([]byte("{}")))
+			So(err, ShouldBeNil)
+		})
+
+		Convey("correct issue", func() {
 			_, cost, err := e.LoadAndCall(host, code, "issue", "iost", "user0", "1.1")
-			convey.So(true, convey.ShouldEqual, err == nil)
-			convey.So(true, convey.ShouldEqual, cost.ToGas() > 0)
+			So(err, ShouldBeNil)
+			So(true, ShouldEqual, cost.ToGas() > 0)
 
 			rs, cost, err := e.LoadAndCall(host, code, "balanceOf", "iost", "user0")
-			convey.So(true, convey.ShouldEqual, err == nil)
-			convey.So(true, convey.ShouldEqual, len(rs) > 0 && rs[0] == "1.1")
+			So(err, ShouldBeNil)
+			So(true, ShouldEqual, len(rs) > 0 && rs[0] == "1.1")
 
 			rs, cost, err = e.LoadAndCall(host, code, "supply", "iost")
-			convey.So(true, convey.ShouldEqual, err == nil)
-<<<<<<< HEAD
-			convey.So(true, convey.ShouldEqual, len(rs) > 0 && rs[0] == "1.10000000")
+			So(err, ShouldBeNil)
+			So(true, ShouldEqual, len(rs) > 0 && rs[0] == "1.1")
 
 			rs, cost, err = e.LoadAndCall(host, code, "totalSupply", "iost")
-			convey.So(true, convey.ShouldEqual, err == nil)
-			convey.So(true, convey.ShouldEqual, len(rs) > 0 && rs[0] == "100.00000000")
-=======
-			convey.So(true, convey.ShouldEqual, len(rs) > 0 && rs[0] == "1.1")
-
-			rs, cost, err = e.LoadAndCall(host, code, "totalSupply", "iost")
-			convey.So(true, convey.ShouldEqual, err == nil)
-			convey.So(true, convey.ShouldEqual, len(rs) > 0 && rs[0] == "100")
->>>>>>> b62d817a
-		})
-
-		convey.Convey("issue token without auth", func() {
+			So(err, ShouldBeNil)
+			So(true, ShouldEqual, len(rs) > 0 && rs[0] == "100")
+		})
+
+		Convey("issue token without auth", func() {
 			delete(authList, issuer0)
 			host.Context().Set("auth_list", authList)
 			_, _, err := e.LoadAndCall(host, code, "issue", "iost", "user0", "1.1")
-			convey.So(true, convey.ShouldEqual, err.Error() == "transaction has no permission")
-		})
-
-		convey.Convey("issue too much", func() {
+			So(true, ShouldEqual, err.Error() == "transaction has no permission")
+		})
+
+		Convey("issue too much", func() {
 			_, cost, err := e.LoadAndCall(host, code, "issue", "iost", "user0", "1.1")
-			convey.So(true, convey.ShouldEqual, err == nil)
-			convey.So(true, convey.ShouldEqual, cost.ToGas() > 0)
+			So(err, ShouldBeNil)
+			So(true, ShouldEqual, cost.ToGas() > 0)
 
 			_, cost, err = e.LoadAndCall(host, code, "issue", "iost", "user0", "100")
-			convey.So(true, convey.ShouldEqual, err.Error() == "supply too much")
+			So(true, ShouldEqual, err.Error() == "supply too much")
 
 			rs, cost, err := e.LoadAndCall(host, code, "balanceOf", "iost", "user0")
-			convey.So(true, convey.ShouldEqual, err == nil)
-			convey.So(true, convey.ShouldEqual, len(rs) > 0 && rs[0] == "1.1")
+			So(err, ShouldBeNil)
+			So(true, ShouldEqual, len(rs) > 0 && rs[0] == "1.1")
 
 			rs, cost, err = e.LoadAndCall(host, code, "supply", "iost")
-			convey.So(true, convey.ShouldEqual, err == nil)
-<<<<<<< HEAD
-			convey.So(true, convey.ShouldEqual, len(rs) > 0 && rs[0] == "1.10000000")
-=======
-			convey.So(true, convey.ShouldEqual, len(rs) > 0 && rs[0] == "1.1")
->>>>>>> b62d817a
-		})
-
-		convey.Convey("issue invalid amount", func() {
+			So(err, ShouldBeNil)
+			So(true, ShouldEqual, len(rs) > 0 && rs[0] == "1.1")
+		})
+
+		Convey("issue invalid amount", func() {
 			_, cost, err := e.LoadAndCall(host, code, "issue", "iost", "issuer0", "-1.1")
-			convey.So(true, convey.ShouldEqual, err.Error() == "invalid amount")
-			convey.So(true, convey.ShouldEqual, cost.ToGas() > 0)
-
-<<<<<<< HEAD
-			_, _, err = e.LoadAndCall(host, code, "issue", "iost", "issuer0", "+1.1")
-=======
+			So(true, ShouldEqual, err.Error() == "invalid amount")
+			So(true, ShouldEqual, cost.ToGas() > 0)
+
 			_, _, err = e.LoadAndCall(host, code, "issue", "iost", "issuer0", "1.1")
->>>>>>> b62d817a
-			convey.So(true, convey.ShouldEqual, err == nil)
+			So(err, ShouldBeNil)
 
 			_, _, err = e.LoadAndCall(host, code, "issue", "iost", "issuer0", "")
-			convey.So(err.Error(), convey.ShouldContainSubstring, "invalid")
+			So(err.Error(), ShouldContainSubstring, "invalid")
 
 			_, _, err = e.LoadAndCall(host, code, "issue", "iost", "issuer0", "1abc")
-			convey.So(err.Error(), convey.ShouldContainSubstring, "invalid")
+			So(err.Error(), ShouldContainSubstring, "invalid")
 
 			_, _, err = e.LoadAndCall(host, code, "issue", "iost", "issuer0", "11111111111111111111111111111111")
-			convey.So(err.Error(), convey.ShouldContainSubstring, "invalid")
+			So(err.Error(), ShouldContainSubstring, "invalid")
 		})
 
 	})
@@ -280,9 +234,9 @@
 	host.SetDeadline(time.Now().Add(10 * time.Second))
 	authList := host.Context().Value("auth_list").(map[string]int)
 
-	convey.Convey("Test of Token transfer", t, func() {
-
-		convey.Reset(func() {
+	Convey("Test of Token transfer", t, func() {
+
+		Reset(func() {
 			e, host, code = InitVM(t, "token")
 			code.ID = "iost.token"
 			host.SetDeadline(time.Now().Add(10 * time.Second))
@@ -291,108 +245,99 @@
 			authList[issuer0] = 1
 			host.Context().Set("auth_list", authList)
 			_, _, err := e.LoadAndCall(host, code, "create", "iost", "issuer0", int64(100), database.SerializedJSON([]byte("{}")))
-			convey.So(true, convey.ShouldEqual, err == nil)
-<<<<<<< HEAD
-			convey.So(true, convey.ShouldEqual, cost.ToGas() > 0)
-=======
->>>>>>> b62d817a
+			So(err, ShouldBeNil)
 
 			_, _, err = e.LoadAndCall(host, code, "issue", "iost", "issuer0", "100.0")
-			convey.So(true, convey.ShouldEqual, err == nil)
-		})
-
-		convey.Convey("transfer prepare", func() {
-			authList[issuer0] = 1
-			host.Context().Set("auth_list", authList)
-<<<<<<< HEAD
-			_, cost, err := e.LoadAndCall(host, code, "create", "iost", "issuer0", int64(100), "{}")
-			convey.So(true, convey.ShouldEqual, cost.ToGas() > 0)
-=======
-			_, _, err := e.LoadAndCall(host, code, "create", "iost", "issuer0", int64(100), database.SerializedJSON([]byte("{}")))
->>>>>>> b62d817a
-			convey.So(true, convey.ShouldEqual, err == nil)
+			So(err, ShouldBeNil)
+		})
+
+		Convey("transfer prepare", func() {
+			authList[issuer0] = 1
+			host.Context().Set("auth_list", authList)
+			_, _, err := e.LoadAndCall(host, code, "create", "iost", "issuer0", int64(100), database.SerializedJSON([]byte("{}")))
+			So(err, ShouldBeNil)
 
 			_, _, err = e.LoadAndCall(host, code, "issue", "iost", "issuer0", "100.0")
-			convey.So(true, convey.ShouldEqual, err == nil)
-		})
-
-		convey.Convey("correct transfer", func() {
+			So(err, ShouldBeNil)
+		})
+
+		Convey("correct transfer", func() {
 			_, cost, err := e.LoadAndCall(host, code, "transfer", "iost", "issuer0", "user0", "22.3")
-			convey.So(true, convey.ShouldEqual, err == nil)
-			convey.So(true, convey.ShouldEqual, cost.ToGas() > 0)
+			So(err, ShouldBeNil)
+			So(true, ShouldEqual, cost.ToGas() > 0)
 
 			rs, cost, err := e.LoadAndCall(host, code, "balanceOf", "iost", "user0")
-			convey.So(true, convey.ShouldEqual, err == nil)
-			convey.So(true, convey.ShouldEqual, len(rs) > 0 && rs[0] == "22.3")
+			So(err, ShouldBeNil)
+			So(true, ShouldEqual, len(rs) > 0 && rs[0] == "22.3")
 
 			rs, cost, err = e.LoadAndCall(host, code, "balanceOf", "iost", "issuer0")
-			convey.So(true, convey.ShouldEqual, err == nil)
-			convey.So(true, convey.ShouldEqual, len(rs) > 0 && rs[0] == "77.7")
+			So(err, ShouldBeNil)
+			So(true, ShouldEqual, len(rs) > 0 && rs[0] == "77.7")
 
 			authList["user0"] = 1
 			_, cost, err = e.LoadAndCall(host, code, "transfer", "iost", "user0", "user1", "22.3")
-			convey.So(true, convey.ShouldEqual, err == nil)
-
-			rs, cost, err = e.LoadAndCall(host, code, "balanceOf", "iost", "user0")
-			convey.So(true, convey.ShouldEqual, err == nil)
-			convey.So(true, convey.ShouldEqual, len(rs) > 0 && rs[0] == "0")
+			So(err, ShouldBeNil)
+
+			rs, cost, err = e.LoadAndCall(host, code, "balanceOf", "iost", "user0")
+			So(err, ShouldBeNil)
+			So(true, ShouldEqual, len(rs) > 0 && rs[0] == "0")
 
 			rs, cost, err = e.LoadAndCall(host, code, "balanceOf", "iost", "user1")
-			convey.So(true, convey.ShouldEqual, err == nil)
-			convey.So(true, convey.ShouldEqual, len(rs) > 0 && rs[0] == "22.3")
+			So(err, ShouldBeNil)
+			So(true, ShouldEqual, len(rs) > 0 && rs[0] == "22.3")
 
 			// transfer to self
 			authList["user1"] = 1
 			_, cost, err = e.LoadAndCall(host, code, "transfer", "iost", "user1", "user1", "22.3")
-			convey.So(true, convey.ShouldEqual, err == nil)
+			So(err, ShouldBeNil)
 
 			rs, cost, err = e.LoadAndCall(host, code, "balanceOf", "iost", "user1")
-			convey.So(true, convey.ShouldEqual, err == nil)
-			convey.So(true, convey.ShouldEqual, len(rs) > 0 && rs[0] == "22.3")
-		})
-
-		convey.Convey("transfer token without auth", func() {
+			So(err, ShouldBeNil)
+			So(true, ShouldEqual, len(rs) > 0 && rs[0] == "22.3")
+		})
+
+		Convey("transfer token without auth", func() {
 			delete(authList, issuer0)
 			host.Context().Set("auth_list", authList)
 			_, cost, err := e.LoadAndCall(host, code, "transfer", "iost", "issuer0", "user0", "1.1")
-			convey.So(true, convey.ShouldEqual, err.Error() == "transaction has no permission")
-			convey.So(true, convey.ShouldEqual, cost.ToGas() > 0)
-		})
-
-		convey.Convey("transfer too much", func() {
+			So(true, ShouldEqual, err.Error() == "transaction has no permission")
+			So(true, ShouldEqual, cost.ToGas() > 0)
+		})
+
+		Convey("transfer too much", func() {
 			_, cost, err := e.LoadAndCall(host, code, "transfer", "iost", "issuer0", "user0", "100.1")
-			convey.So(true, convey.ShouldEqual, err.Error() == "balance not enough")
-			convey.So(true, convey.ShouldEqual, cost.ToGas() > 0)
+			So(true, ShouldEqual, err.Error() == "balance not enough")
+			So(true, ShouldEqual, cost.ToGas() > 0)
 
 			rs, cost, err := e.LoadAndCall(host, code, "balanceOf", "iost", "issuer0")
-			convey.So(true, convey.ShouldEqual, err == nil)
-			convey.So(true, convey.ShouldEqual, len(rs) > 0 && rs[0] == "100")
-
-			rs, cost, err = e.LoadAndCall(host, code, "balanceOf", "iost", "user0")
-			convey.So(true, convey.ShouldEqual, err == nil)
-			convey.So(true, convey.ShouldEqual, len(rs) > 0 && rs[0] == "0")
+			So(err, ShouldBeNil)
+			So(true, ShouldEqual, len(rs) > 0 && rs[0] == "100")
+
+			rs, cost, err = e.LoadAndCall(host, code, "balanceOf", "iost", "user0")
+			So(err, ShouldBeNil)
+			So(true, ShouldEqual, len(rs) > 0 && rs[0] == "0")
 
 			rs, cost, err = e.LoadAndCall(host, code, "balanceOf", "iost", "user1")
-			convey.So(true, convey.ShouldEqual, err == nil)
-			convey.So(true, convey.ShouldEqual, len(rs) > 0 && rs[0] == "0")
-		})
-
-		convey.Convey("transfer invalid amount", func() {
+			So(err, ShouldBeNil)
+			So(true, ShouldEqual, len(rs) > 0 && rs[0] == "0")
+		})
+
+		Convey("transfer invalid amount", func() {
 			_, cost, err := e.LoadAndCall(host, code, "transfer", "iost", "issuer0", "user0", "-1.1")
-			convey.So(true, convey.ShouldEqual, err.Error() == "invalid amount")
-			convey.So(true, convey.ShouldEqual, cost.ToGas() > 0)
+			So(true, ShouldEqual, err.Error() == "invalid amount")
+			So(true, ShouldEqual, cost.ToGas() > 0)
 
 			_, cost, err = e.LoadAndCall(host, code, "transfer", "iost", "issuer0", "user0", "1.1")
-			convey.So(true, convey.ShouldEqual, err == nil)
+			So(err, ShouldBeNil)
 
 			_, cost, err = e.LoadAndCall(host, code, "transfer", "iost", "issuer0", "user0", "")
-			convey.So(err.Error(), convey.ShouldContainSubstring, "invalid")
+			So(err.Error(), ShouldContainSubstring, "invalid")
 
 			_, cost, err = e.LoadAndCall(host, code, "transfer", "iost", "issuer0", "user0", "1abc")
-			convey.So(err.Error(), convey.ShouldContainSubstring, "invalid")
+			So(err.Error(), ShouldContainSubstring, "invalid")
 
 			_, cost, err = e.LoadAndCall(host, code, "transfer", "iost", "issuer0", "user0", "11111111111111111111111111111111")
-			convey.So(err.Error(), convey.ShouldContainSubstring, "invalid")
+			So(err.Error(), ShouldContainSubstring, "invalid")
 		})
 	})
 }
@@ -404,9 +349,9 @@
 	host.SetDeadline(time.Now().Add(10 * time.Second))
 	authList := host.Context().Value("auth_list").(map[string]int)
 
-	convey.Convey("Test of Token destroy", t, func() {
-
-		convey.Reset(func() {
+	Convey("Test of Token destroy", t, func() {
+
+		Reset(func() {
 			e, host, code = InitVM(t, "token")
 			code.ID = "iost.token"
 			host.SetDeadline(time.Now().Add(10 * time.Second))
@@ -415,118 +360,106 @@
 			authList[issuer0] = 1
 			host.Context().Set("auth_list", authList)
 			_, _, err := e.LoadAndCall(host, code, "create", "iost", "issuer0", int64(100), database.SerializedJSON([]byte("{}")))
-			convey.So(true, convey.ShouldEqual, err == nil)
-<<<<<<< HEAD
-			convey.So(true, convey.ShouldEqual, cost.ToGas() > 0)
-=======
->>>>>>> b62d817a
+			So(err, ShouldBeNil)
 
 			_, _, err = e.LoadAndCall(host, code, "issue", "iost", "issuer0", "100.0")
-			convey.So(true, convey.ShouldEqual, err == nil)
-		})
-
-		convey.Convey("destroy prepare", func() {
-			authList[issuer0] = 1
-			host.Context().Set("auth_list", authList)
-			_, _, err := e.LoadAndCall(host, code, "create", "iost", "issuer0", int64(100), database.SerializedJSON([]byte("{}")))
-			convey.So(true, convey.ShouldEqual, err == nil)
-<<<<<<< HEAD
-			convey.So(true, convey.ShouldEqual, cost.ToGas() > 0)
-=======
->>>>>>> b62d817a
+			So(err, ShouldBeNil)
+		})
+
+		Convey("destroy prepare", func() {
+			authList[issuer0] = 1
+			host.Context().Set("auth_list", authList)
+			_, _, err := e.LoadAndCall(host, code, "create", "iost", "issuer0", int64(100), database.SerializedJSON([]byte("{}")))
+			So(err, ShouldBeNil)
 
 			_, _, err = e.LoadAndCall(host, code, "issue", "iost", "issuer0", "100.0")
-			convey.So(true, convey.ShouldEqual, err == nil)
-		})
-
-		convey.Convey("correct destroy", func() {
+			So(err, ShouldBeNil)
+		})
+
+		Convey("correct destroy", func() {
 			rs, cost, err := e.LoadAndCall(host, code, "balanceOf", "iost", "issuer0")
-			convey.So(true, convey.ShouldEqual, err == nil)
-<<<<<<< HEAD
-			convey.So(true, convey.ShouldEqual, len(rs) > 0 && rs[0] == "100.00000000")
-=======
-			convey.So(true, convey.ShouldEqual, len(rs) > 0 && rs[0] == "100")
->>>>>>> b62d817a
-			convey.So(true, convey.ShouldEqual, cost.ToGas() > 0)
+			So(err, ShouldBeNil)
+			So(true, ShouldEqual, len(rs) > 0 && rs[0] == "100")
+			So(true, ShouldEqual, cost.ToGas() > 0)
 
 			_, cost, err = e.LoadAndCall(host, code, "destroy", "iost", "issuer0", "22.3")
-			convey.So(true, convey.ShouldEqual, err == nil)
+			So(err, ShouldBeNil)
 
 			rs, cost, err = e.LoadAndCall(host, code, "balanceOf", "iost", "issuer0")
-			convey.So(true, convey.ShouldEqual, err == nil)
-			convey.So(true, convey.ShouldEqual, len(rs) > 0 && rs[0] == "77.7")
+			So(err, ShouldBeNil)
+			So(true, ShouldEqual, len(rs) > 0 && rs[0] == "77.7")
 
 			rs, cost, err = e.LoadAndCall(host, code, "supply", "iost")
-			convey.So(true, convey.ShouldEqual, err == nil)
-			convey.So(true, convey.ShouldEqual, len(rs) > 0 && rs[0] == "77.7")
+			So(err, ShouldBeNil)
+			So(true, ShouldEqual, len(rs) > 0 && rs[0] == "77.7")
 
 			rs, cost, err = e.LoadAndCall(host, code, "totalSupply", "iost")
-			convey.So(true, convey.ShouldEqual, err == nil)
-			convey.So(true, convey.ShouldEqual, len(rs) > 0 && rs[0] == "100")
-
-		})
-
-		convey.Convey("issuer after destroy", func() {
+			So(err, ShouldBeNil)
+			So(true, ShouldEqual, len(rs) > 0 && rs[0] == "100")
+
+		})
+
+		Convey("issuer after destroy", func() {
 			_, cost, err := e.LoadAndCall(host, code, "destroy", "iost", "issuer0", "22.3")
-			convey.So(true, convey.ShouldEqual, err == nil)
+			So(err, ShouldBeNil)
 
 			rs, cost, err := e.LoadAndCall(host, code, "balanceOf", "iost", "issuer0")
-			convey.So(true, convey.ShouldEqual, err == nil)
-			convey.So(true, convey.ShouldEqual, len(rs) > 0 && rs[0] == "77.7")
+			So(err, ShouldBeNil)
+			So(true, ShouldEqual, len(rs) > 0 && rs[0] == "77.7")
 
 			_, cost, err = e.LoadAndCall(host, code, "issue", "iost", "user0", "11")
-			convey.So(true, convey.ShouldEqual, err == nil)
-
-			rs, cost, err = e.LoadAndCall(host, code, "balanceOf", "iost", "user0")
-			convey.So(true, convey.ShouldEqual, err == nil)
-			convey.So(true, convey.ShouldEqual, len(rs) > 0 && rs[0] == "11")
+			So(err, ShouldBeNil)
+
+			rs, cost, err = e.LoadAndCall(host, code, "balanceOf", "iost", "user0")
+			So(err, ShouldBeNil)
+			So(true, ShouldEqual, len(rs) > 0 && rs[0] == "11")
 
 			rs, cost, err = e.LoadAndCall(host, code, "supply", "iost")
-			convey.So(true, convey.ShouldEqual, err == nil)
-			convey.So(true, convey.ShouldEqual, len(rs) > 0 && rs[0] == "88.7")
-			convey.So(true, convey.ShouldEqual, cost.ToGas() > 0)
+			So(err, ShouldBeNil)
+			So(true, ShouldEqual, len(rs) > 0 && rs[0] == "88.7")
+			So(true, ShouldEqual, cost.ToGas() > 0)
 
 			_, cost, err = e.LoadAndCall(host, code, "issue", "iost", "user0", "21")
-			convey.So(true, convey.ShouldEqual, err.Error() == "supply too much")
-		})
-
-		convey.Convey("destroy token without auth", func() {
+			So(true, ShouldEqual, err.Error() == "supply too much")
+		})
+
+		Convey("destroy token without auth", func() {
 			delete(authList, issuer0)
 			host.Context().Set("auth_list", authList)
 			_, _, err := e.LoadAndCall(host, code, "destroy", "iost", "issuer0", "1.1")
-			convey.So(true, convey.ShouldEqual, err.Error() == "transaction has no permission")
-		})
-
-		convey.Convey("destroy too much", func() {
+			So(true, ShouldEqual, err.Error() == "transaction has no permission")
+		})
+
+		Convey("destroy too much", func() {
 			_, cost, err := e.LoadAndCall(host, code, "destroy", "iost", "issuer0", "100.1")
-			convey.So(true, convey.ShouldEqual, err.Error() == "balance not enough")
+			So(true, ShouldEqual, err.Error() == "balance not enough")
 
 			rs, cost, err := e.LoadAndCall(host, code, "balanceOf", "iost", "issuer0")
-			convey.So(true, convey.ShouldEqual, err == nil)
-			convey.So(true, convey.ShouldEqual, len(rs) > 0 && rs[0] == "100")
+			So(err, ShouldBeNil)
+			So(true, ShouldEqual, len(rs) > 0 && rs[0] == "100")
 
 			rs, cost, err = e.LoadAndCall(host, code, "supply", "iost")
-			convey.So(true, convey.ShouldEqual, err == nil)
-			convey.So(true, convey.ShouldEqual, len(rs) > 0 && rs[0] == "100")
-			convey.So(true, convey.ShouldEqual, cost.ToGas() > 0)
-		})
-
-		convey.Convey("destroy invalid amount", func() {
+			So(err, ShouldBeNil)
+			So(true, ShouldEqual, len(rs) > 0 && rs[0] == "100")
+			So(true, ShouldEqual, cost.ToGas() > 0)
+		})
+
+		Convey("destroy invalid amount", func() {
 			_, cost, err := e.LoadAndCall(host, code, "destroy", "iost", "issuer0", "-1.1")
-			convey.So(true, convey.ShouldEqual, err.Error() == "invalid amount")
-			convey.So(true, convey.ShouldEqual, cost.ToGas() > 0)
+			So(true, ShouldEqual, err.Error() == "invalid amount")
+			So(true, ShouldEqual, cost.ToGas() > 0)
 
 			_, cost, err = e.LoadAndCall(host, code, "destroy", "iost", "issuer0", "1.1")
-			convey.So(true, convey.ShouldEqual, err == nil)
+			So(err, ShouldBeNil)
 
 			_, cost, err = e.LoadAndCall(host, code, "destroy", "iost", "issuer0", "")
-			convey.So(err.Error(), convey.ShouldContainSubstring, "invalid")
+			So(err.Error(), ShouldContainSubstring, "invalid")
 
 			_, cost, err = e.LoadAndCall(host, code, "destroy", "iost", "issuer0", "1abc")
-			convey.So(err.Error(), convey.ShouldContainSubstring, "invalid")
+			So(err.Error(), ShouldContainSubstring, "invalid")
 
 			_, cost, err = e.LoadAndCall(host, code, "destroy", "iost", "issuer0", "11111111111111111111111111111111")
-			convey.So(err.Error(), convey.ShouldContainSubstring, "invalid")
+			So(err.Error(), ShouldContainSubstring, "invalid")
 		})
 	})
 }
@@ -539,9 +472,9 @@
 	authList := host.Context().Value("auth_list").(map[string]int)
 	now := int64(time.Now().Unix())
 
-	convey.Convey("Test of Token transferFreeze", t, func() {
-
-		convey.Reset(func() {
+	Convey("Test of Token transferFreeze", t, func() {
+
+		Reset(func() {
 			e, host, code = InitVM(t, "token")
 			code.ID = "iost.token"
 			host.SetDeadline(time.Now().Add(10 * time.Second))
@@ -550,141 +483,102 @@
 			authList[issuer0] = 1
 			host.Context().Set("auth_list", authList)
 			_, _, err := e.LoadAndCall(host, code, "create", "iost", "issuer0", int64(100), database.SerializedJSON([]byte("{}")))
-			convey.So(true, convey.ShouldEqual, err == nil)
+			So(err, ShouldBeNil)
 
 			_, _, err = e.LoadAndCall(host, code, "issue", "iost", "issuer0", "100.0")
-			convey.So(true, convey.ShouldEqual, err == nil)
-		})
-
-		convey.Convey("transferFreeze prepare", func() {
-			authList[issuer0] = 1
-			host.Context().Set("auth_list", authList)
-<<<<<<< HEAD
-			_, cost, err := e.LoadAndCall(host, code, "create", "iost", "issuer0", int64(100), "{}")
-=======
-			_, _, err := e.LoadAndCall(host, code, "create", "iost", "issuer0", int64(100), database.SerializedJSON([]byte("{}")))
->>>>>>> b62d817a
-			convey.So(true, convey.ShouldEqual, err == nil)
-			convey.So(true, convey.ShouldEqual, cost.ToGas() > 0)
+			So(err, ShouldBeNil)
+		})
+
+		Convey("transferFreeze prepare", func() {
+			authList[issuer0] = 1
+			host.Context().Set("auth_list", authList)
+			_, _, err := e.LoadAndCall(host, code, "create", "iost", "issuer0", int64(100), database.SerializedJSON([]byte("{}")))
+			So(err, ShouldBeNil)
 
 			_, _, err = e.LoadAndCall(host, code, "issue", "iost", "issuer0", "100.0")
-			convey.So(true, convey.ShouldEqual, err == nil)
-		})
-
-		convey.Convey("correct transferFreeze", func() {
+			So(err, ShouldBeNil)
+		})
+
+		Convey("correct transferFreeze", func() {
 			_, cost, err := e.LoadAndCall(host, code, "transferFreeze", "iost", "issuer0", "user0", "22.3", now)
-			convey.So(true, convey.ShouldEqual, err == nil)
-			convey.So(true, convey.ShouldEqual, cost.ToGas() > 0)
+			So(err, ShouldBeNil)
+			So(true, ShouldEqual, cost.ToGas() > 0)
 
 			rs, cost, err := e.LoadAndCall(host, code, "balanceOf", "iost", "user0")
-			convey.So(true, convey.ShouldEqual, err == nil)
-			convey.So(true, convey.ShouldEqual, len(rs) > 0 && rs[0] == "0")
+			So(err, ShouldBeNil)
+			So(true, ShouldEqual, len(rs) > 0 && rs[0] == "0")
 
 			rs, cost, err = e.LoadAndCall(host, code, "balanceOf", "iost", "issuer0")
-			convey.So(true, convey.ShouldEqual, err == nil)
-			convey.So(true, convey.ShouldEqual, len(rs) > 0 && rs[0] == "77.7")
-
-			rs, cost, err = e.LoadAndCall(host, code, "balanceOf", "iost", "user0")
-			convey.So(true, convey.ShouldEqual, err == nil)
-			convey.So(true, convey.ShouldEqual, len(rs) > 0 && rs[0] == "0")
+			So(err, ShouldBeNil)
+			So(true, ShouldEqual, len(rs) > 0 && rs[0] == "77.7")
+
+			rs, cost, err = e.LoadAndCall(host, code, "balanceOf", "iost", "user0")
+			So(err, ShouldBeNil)
+			So(true, ShouldEqual, len(rs) > 0 && rs[0] == "0")
 
 			host.Context().Set("time", now+1)
 
 			rs, cost, err = e.LoadAndCall(host, code, "balanceOf", "iost", "user0")
-			convey.So(true, convey.ShouldEqual, err == nil)
-			convey.So(true, convey.ShouldEqual, len(rs) > 0 && rs[0] == "22.3")
+			So(err, ShouldBeNil)
+			So(true, ShouldEqual, len(rs) > 0 && rs[0] == "22.3")
 
 			// transferFreeze to self
 			authList["user0"] = 1
 			_, cost, err = e.LoadAndCall(host, code, "transferFreeze", "iost", "user0", "user0", "10", now+10)
-			convey.So(true, convey.ShouldEqual, err == nil)
-			convey.So(true, convey.ShouldEqual, cost.ToGas() > 0)
-
-			rs, cost, err = e.LoadAndCall(host, code, "balanceOf", "iost", "user0")
-			convey.So(true, convey.ShouldEqual, err == nil)
-<<<<<<< HEAD
-			convey.So(true, convey.ShouldEqual, len(rs) > 0 && rs[0] == "12.30000000")
-=======
-			convey.So(true, convey.ShouldEqual, len(rs) > 0 && rs[0] == "12.3")
->>>>>>> b62d817a
+			So(err, ShouldBeNil)
+			So(true, ShouldEqual, cost.ToGas() > 0)
+
+			rs, cost, err = e.LoadAndCall(host, code, "balanceOf", "iost", "user0")
+			So(err, ShouldBeNil)
+			So(true, ShouldEqual, len(rs) > 0 && rs[0] == "12.3")
 
 			_, cost, err = e.LoadAndCall(host, code, "transferFreeze", "iost", "user0", "user0", "1", now+20)
-			convey.So(true, convey.ShouldEqual, err == nil)
-
-			rs, cost, err = e.LoadAndCall(host, code, "balanceOf", "iost", "user0")
-			convey.So(true, convey.ShouldEqual, err == nil)
-<<<<<<< HEAD
-			convey.So(true, convey.ShouldEqual, len(rs) > 0 && rs[0] == "11.30000000")
-=======
-			convey.So(true, convey.ShouldEqual, len(rs) > 0 && rs[0] == "11.3")
->>>>>>> b62d817a
+			So(err, ShouldBeNil)
+
+			rs, cost, err = e.LoadAndCall(host, code, "balanceOf", "iost", "user0")
+			So(err, ShouldBeNil)
+			So(true, ShouldEqual, len(rs) > 0 && rs[0] == "11.3")
 
 			host.Context().Set("time", now+11)
 			rs, cost, err = e.LoadAndCall(host, code, "balanceOf", "iost", "user0")
-			convey.So(true, convey.ShouldEqual, err == nil)
-<<<<<<< HEAD
-			convey.So(true, convey.ShouldEqual, len(rs) > 0 && rs[0] == "21.30000000")
-=======
-			convey.So(true, convey.ShouldEqual, len(rs) > 0 && rs[0] == "21.3")
->>>>>>> b62d817a
+			So(err, ShouldBeNil)
+			So(true, ShouldEqual, len(rs) > 0 && rs[0] == "21.3")
 
 			host.Context().Set("time", now+21)
 			rs, cost, err = e.LoadAndCall(host, code, "balanceOf", "iost", "user0")
-			convey.So(true, convey.ShouldEqual, err == nil)
-<<<<<<< HEAD
-			convey.So(true, convey.ShouldEqual, len(rs) > 0 && rs[0] == "22.30000000")
-=======
-			convey.So(true, convey.ShouldEqual, len(rs) > 0 && rs[0] == "22.3")
->>>>>>> b62d817a
-		})
-
-		convey.Convey("transferFreeze token without auth", func() {
+			So(err, ShouldBeNil)
+			So(true, ShouldEqual, len(rs) > 0 && rs[0] == "22.3")
+		})
+
+		Convey("transferFreeze token without auth", func() {
 			delete(authList, issuer0)
 			host.Context().Set("auth_list", authList)
 			_, _, err := e.LoadAndCall(host, code, "transferFreeze", "iost", "issuer0", "user0", "1.1", now)
-			convey.So(true, convey.ShouldEqual, err.Error() == "transaction has no permission")
-		})
-
-		convey.Convey("transferFreeze too much", func() {
-<<<<<<< HEAD
+			So(true, ShouldEqual, err.Error() == "transaction has no permission")
+		})
+
+		Convey("transferFreeze too much", func() {
 			_, _, err := e.LoadAndCall(host, code, "transferFreeze", "iost", "issuer0", "user0", "100.1", now-1)
-=======
-			_, _, err := e.LoadAndCall(host, code, "transferFreeze", "iost", "issuer0", "user0", "100.1", now - 1)
->>>>>>> b62d817a
-			convey.So(true, convey.ShouldEqual, err.Error() == "balance not enough")
+			So(true, ShouldEqual, err.Error() == "balance not enough")
 
 			rs, _, err := e.LoadAndCall(host, code, "balanceOf", "iost", "issuer0")
-			convey.So(true, convey.ShouldEqual, err == nil)
-<<<<<<< HEAD
-			convey.So(true, convey.ShouldEqual, len(rs) > 0 && rs[0] == "100.00000000")
+			So(err, ShouldBeNil)
+			So(true, ShouldEqual, len(rs) > 0 && rs[0] == "100")
 
 			rs, _, err = e.LoadAndCall(host, code, "balanceOf", "iost", "user0")
-			convey.So(true, convey.ShouldEqual, err == nil)
-			convey.So(true, convey.ShouldEqual, len(rs) > 0 && rs[0] == "0.00000000")
+			So(err, ShouldBeNil)
+			So(true, ShouldEqual, len(rs) > 0 && rs[0] == "0")
 
 			_, _, err = e.LoadAndCall(host, code, "transferFreeze", "iost", "issuer0", "user0", "100", now+100)
-=======
-			convey.So(true, convey.ShouldEqual, len(rs) > 0 && rs[0] == "100")
-
-			rs, _, err = e.LoadAndCall(host, code, "balanceOf", "iost", "user0")
-			convey.So(true, convey.ShouldEqual, err == nil)
-			convey.So(true, convey.ShouldEqual, len(rs) > 0 && rs[0] == "0")
-
-			_, _, err = e.LoadAndCall(host, code, "transferFreeze", "iost", "issuer0", "user0", "100", now + 100)
->>>>>>> b62d817a
-			convey.So(true, convey.ShouldEqual, err == nil)
+			So(err, ShouldBeNil)
 
 			authList["user0"] = 1
 			host.Context().Set("auth_list", authList)
-<<<<<<< HEAD
 			_, _, err = e.LoadAndCall(host, code, "transferFreeze", "iost", "user0", "user1", "10", now+100)
-=======
-			_, _, err = e.LoadAndCall(host, code, "transferFreeze", "iost", "user0", "user1", "10", now + 100)
->>>>>>> b62d817a
-			convey.So(true, convey.ShouldEqual, err.Error() == "balance not enough")
+			So(true, ShouldEqual, err.Error() == "balance not enough")
 
 			_, _, err = e.LoadAndCall(host, code, "transfer", "iost", "user0", "user1", "10")
-			convey.So(true, convey.ShouldEqual, err.Error() == "balance not enough")
+			So(true, ShouldEqual, err.Error() == "balance not enough")
 		})
 
 	})
