--- conflicted
+++ resolved
@@ -16,132 +16,6 @@
 	MessageSuccess = ""
 )
 
-<<<<<<< HEAD
-=======
-// blockInfo err list
-const (
-	BlockInfoSuccess = iota
-	BlockInfoUnexpectedError
-)
-
-// txInfo err list
-const (
-	TxInfoSuccess = iota
-	TxInfoUnexpectedError
-)
-
-// contractCall err list
-const (
-	ContractCallSuccess = iota
-	ContractCallUnexpectedError
-)
-
-// APICall err list
-const (
-	APICallSuccess = iota
-	APICallUnexpectedError
-)
-
-//export goTransfer
-func goTransfer(cSbx C.SandboxPtr, from, to, amount *C.char, gasUsed *C.size_t) int {
-	sbx, ok := GetSandbox(cSbx)
-	if !ok {
-		return TransferUnexpectedError
-	}
-
-	fromStr := C.GoString(from)
-	toStr := C.GoString(to)
-	amountStr := C.GoString(amount)
-
-	cost, err := sbx.host.Transfer(fromStr, toStr, amountStr)
-	*gasUsed = C.size_t(cost.CPU)
-
-	if err != nil && err == host.ErrBalanceNotEnough {
-		return TransferBalanceNotEnough
-	}
-
-	return TransferSuccess
-}
-
-//export goWithdraw
-func goWithdraw(cSbx C.SandboxPtr, to, amount *C.char, gasUsed *C.size_t) int {
-	sbx, ok := GetSandbox(cSbx)
-	if !ok {
-		return TransferUnexpectedError
-	}
-
-	toStr := C.GoString(to)
-	amountStr := C.GoString(amount)
-	cost, err := sbx.host.Withdraw(toStr, amountStr)
-	*gasUsed = C.size_t(cost.CPU)
-
-	if err != nil && err == host.ErrBalanceNotEnough {
-		return TransferBalanceNotEnough
-	}
-
-	return TransferSuccess
-}
-
-//export goDeposit
-func goDeposit(cSbx C.SandboxPtr, from, amount *C.char, gasUsed *C.size_t) int {
-	sbx, ok := GetSandbox(cSbx)
-	if !ok {
-		return TransferUnexpectedError
-	}
-
-	fromStr := C.GoString(from)
-	amountStr := C.GoString(amount)
-	cost, err := sbx.host.Deposit(fromStr, amountStr)
-	*gasUsed = C.size_t(cost.CPU)
-
-	if err != nil && err == host.ErrBalanceNotEnough {
-		return TransferBalanceNotEnough
-	}
-
-	return TransferSuccess
-}
-
-//export goTopUp
-func goTopUp(cSbx C.SandboxPtr, contract, from, amount *C.char, gasUsed *C.size_t) int {
-	sbx, ok := GetSandbox(cSbx)
-	if !ok {
-		return TransferUnexpectedError
-	}
-
-	contractStr := C.GoString(contract)
-	fromStr := C.GoString(from)
-	amountStr := C.GoString(amount)
-	cost, err := sbx.host.TopUp(contractStr, fromStr, amountStr)
-	*gasUsed = C.size_t(cost.CPU)
-
-	if err != nil && err == host.ErrBalanceNotEnough {
-		return TransferBalanceNotEnough
-	}
-
-	return TransferSuccess
-}
-
-//export goCountermand
-func goCountermand(cSbx C.SandboxPtr, contract, to, amount *C.char, gasUsed *C.size_t) int {
-	sbx, ok := GetSandbox(cSbx)
-	if !ok {
-		return TransferUnexpectedError
-	}
-
-	contractStr := C.GoString(contract)
-	toStr := C.GoString(to)
-	amountStr := C.GoString(amount)
-	cost, err := sbx.host.Countermand(contractStr, toStr, amountStr)
-	*gasUsed = C.size_t(cost.CPU)
-
-	if err != nil && err == host.ErrBalanceNotEnough {
-		return TransferBalanceNotEnough
-	}
-
-	return TransferSuccess
-}
-
->>>>>>> 130d2b9d
 //export goBlockInfo
 func goBlockInfo(cSbx C.SandboxPtr, info **C.char, gasUsed *C.size_t) *C.char {
 	sbx, ok := GetSandbox(cSbx)
@@ -177,26 +51,9 @@
 		return C.Cstring(ErrGetSandbox.Error())
 	}
 
-<<<<<<< HEAD
 	ctxInfo, cost := sbx.host.ContextInfo()
-	*gasUsed = C.size_t(cost.Data)
+	*gasUsed = C.size_t(cost.CPU)
 	*info = C.CString(string(ctxInfo))
-=======
-	contractStr := C.GoString(contract)
-	apiStr := C.GoString(api)
-	argsStr := C.GoString(args)
-
-	callRs, cost, err := sbx.host.Call(contractStr, apiStr, argsStr)
-	*gasUsed = C.size_t(cost.CPU)
-	if err != nil {
-		return ContractCallUnexpectedError
-	}
-
-	rsStr, err := json.Marshal(callRs)
-	if err != nil {
-		return ContractCallUnexpectedError
-	}
->>>>>>> 130d2b9d
 
 	return C.Cstring(MessageSuccess)
 }
@@ -213,7 +70,7 @@
 	argsStr := C.GoString(args)
 
 	callRs, cost, err := sbx.host.Call(contractStr, apiStr, argsStr)
-	*gasUsed = C.size_t(cost.Data)
+	*gasUsed = C.size_t(cost.CPU)
 	if err != nil {
 		return C.Cstring(err.Error())
 	}
@@ -239,13 +96,8 @@
 	apiStr := C.GoString(api)
 	argsStr := C.GoString(args)
 
-<<<<<<< HEAD
 	callRs, cost, err := sbx.host.CallWithAuth(contractStr, apiStr, argsStr)
-	*gasUsed = C.size_t(cost.Data)
-=======
-	callRs, cost, err := sbx.host.CallWithReceipt(contractStr, apiStr, argsStr)
 	*gasUsed = C.size_t(cost.CPU)
->>>>>>> 130d2b9d
 	if err != nil {
 		return C.Cstring(err.Error())
 	}
@@ -286,18 +138,11 @@
 		return C.Cstring(ErrGetSandbox.Error())
 	}
 
-<<<<<<< HEAD
 	contentStr := C.GoString(content)
 
 	cost := sbx.host.Receipt(contentStr)
 
-	*gasUsed = C.size_t(cost.Data)
-=======
-	pubKeyStr := C.GoString(pubKey)
-	amountStr := C.GoString(amount)
-	cost, err := sbx.host.GrantServi(pubKeyStr, amountStr)
 	*gasUsed = C.size_t(cost.CPU)
->>>>>>> 130d2b9d
 
 	return C.Cstring(MessageSuccess)
 }
