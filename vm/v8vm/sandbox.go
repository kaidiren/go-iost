--- conflicted
+++ resolved
@@ -78,11 +78,7 @@
 		modules: NewModules(),
 	}
 	s.Init(e.vmType)
-<<<<<<< HEAD
-	sbxMap[cSbx] = s
-=======
 	sbxMap.Store(cSbx, s)
->>>>>>> 4772f1e2
 
 	return s
 }
