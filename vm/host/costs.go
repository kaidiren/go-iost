package host

import "github.com/iost-official/go-iost/core/contract"

// var list cost
var (
	PutCost  = contract.NewCost(0, 0, 12)
	GetCost  = contract.NewCost(0, 0, 8)
	DelCost  = contract.NewCost(0, 0, 8)
	KeysCost = contract.NewCost(0, 0, 12)

	CompileErrCost       = contract.NewCost(0, 0, 10)
	ContractNotFoundCost = contract.NewCost(0, 0, 10)
	ABINotFoundCost      = contract.NewCost(0, 0, 11)

	DelContractCost = contract.NewCost(0, 0, 10)

	BlockInfoCost = contract.NewCost(0, 0, 1)
	TxInfoCost    = contract.NewCost(0, 0, 1)

	TransferCost = contract.NewCost(0, 0, 3)

	RequireAuthCost = contract.NewCost(0, 0, 1)

<<<<<<< HEAD
	PledgeForGasCost = contract.NewCost(500, 0, 20)

	DelDelaytxCost      = contract.NewCost(0, 0, 10)
	DelaytxNotFoundCost = contract.NewCost(0, 0, 10)
=======
	PledgeForGasCost = contract.NewCost(0, 0, 20)
>>>>>>> 93a75b29
)

// EventCost return cost based on event size
func EventCost(size int) *contract.Cost {
	return contract.NewCost(0, int64(size/100), 1)
}

// ReceiptCost based on receipt size
func ReceiptCost(size int) *contract.Cost {
	return EventCost(size)
}

// CodeSavageCost cost in deploy contract based on code size
func CodeSavageCost(size int) *contract.Cost {
	return EventCost(size)
}

// CommonErrorCost returns cost increased by stack layer
func CommonErrorCost(layer int) *contract.Cost {
	return contract.NewCost(0, 0, int64(layer*10))
}

// CommonOpCost returns cost increased by stack layer
func CommonOpCost(layer int) *contract.Cost {
	return contract.NewCost(0, 0, int64(layer*10))
}<|MERGE_RESOLUTION|>--- conflicted
+++ resolved
@@ -22,14 +22,10 @@
 
 	RequireAuthCost = contract.NewCost(0, 0, 1)
 
-<<<<<<< HEAD
-	PledgeForGasCost = contract.NewCost(500, 0, 20)
+	PledgeForGasCost = contract.NewCost(0, 0, 20)
 
 	DelDelaytxCost      = contract.NewCost(0, 0, 10)
 	DelaytxNotFoundCost = contract.NewCost(0, 0, 10)
-=======
-	PledgeForGasCost = contract.NewCost(0, 0, 20)
->>>>>>> 93a75b29
 )
 
 // EventCost return cost based on event size
