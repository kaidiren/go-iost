--- conflicted
+++ resolved
@@ -3,13 +3,11 @@
 import (
 	"encoding/json"
 
+	"strings"
+
 	"github.com/iost-official/go-iost/account"
 	"github.com/iost-official/go-iost/core/contract"
-<<<<<<< HEAD
 	"github.com/iost-official/go-iost/vm/database"
-=======
-	"strings"
->>>>>>> 3cd10aa9
 )
 
 // Authority module of ...
@@ -39,12 +37,6 @@
 }
 
 // ReadAuth read auth
-<<<<<<< HEAD
-func ReadAuth(vi *database.Visitor, id string) (*account.Account, *contract.Cost) {
-	sa := vi.MGet("iost.auth-account", id)
-	acc := database.MustUnmarshal(sa)
-	c := contract.NewCost(0, 0, int64(len(sa)))
-=======
 func (h *Authority) isContract(id string) bool {
 	// todo tell apart contractid and accountid
 	if strings.HasPrefix(id, "Contract") || strings.Contains(id, ".") {
@@ -54,12 +46,10 @@
 }
 
 // ReadAuth read auth
-func (h *Authority) ReadAuth(id string) (*account.Account, *contract.Cost) {
-	if h.isContract(id) {
-		return account.NewInitAccount(id, id, id), CommonOpCost(1)
-	}
-	acc, cost := h.h.GlobalMapGet("iost.auth", "account", id)
->>>>>>> 3cd10aa9
+func ReadAuth(vi *database.Visitor, id string) (*account.Account, *contract.Cost) {
+	sa := vi.MGet("iost.auth-account", id)
+	acc := database.MustUnmarshal(sa)
+	c := contract.NewCost(0, 0, int64(len(sa)))
 	if acc == nil {
 		return nil, c
 	}
