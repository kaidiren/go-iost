--- conflicted
+++ resolved
@@ -43,21 +43,12 @@
 				return nil, cost, errors.New("no privilege of claimed url")
 			}
 
-<<<<<<< HEAD
 			ok, c := h.RequireAuth(applicant, "domain.iost")
 			cost.AddAssign(c)
 
 			if !ok {
 				return nil, cost, errors.New("no privilege of claimed url")
 			}
-=======
-			//ok, c := h.RequireAuth(applicant, "iost.domain")
-			//cost.AddAssign(c)
-			//
-			//if !ok {
-			//	return nil, cost, errors.New("no privilege of applicant")
-			//}
->>>>>>> 9f055187
 
 			h.WriteLink(url, cid, applicant)
 			cost.AddAssign(host.PutCost)
