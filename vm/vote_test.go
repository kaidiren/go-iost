package vm

import (
	"fmt"
	"os"
	"testing"
	"time"

	"github.com/iost-official/Go-IOS-Protocol/account"
	"github.com/iost-official/Go-IOS-Protocol/common"
	"github.com/iost-official/Go-IOS-Protocol/core/block"
	"github.com/iost-official/Go-IOS-Protocol/core/contract"
	"github.com/iost-official/Go-IOS-Protocol/core/tx"
	"github.com/iost-official/Go-IOS-Protocol/crypto"
	"github.com/iost-official/Go-IOS-Protocol/db"
	"github.com/iost-official/Go-IOS-Protocol/ilog"
	"github.com/iost-official/Go-IOS-Protocol/vm/database"
	"github.com/iost-official/Go-IOS-Protocol/vm/native"
	. "github.com/smartystreets/goconvey/convey"
	"strconv"
	"github.com/iost-official/Go-IOS-Protocol/vm/host"
)

func watchTime(f func()) time.Duration {
	ta := time.Now()
	f()
	return time.Now().Sub(ta)
}

func TestJS1_Vote1(t *testing.T) {
	ilog.Stop()

	js := NewJSTester(t)
	defer js.Clear()
	lc, err := ReadFile("../config/vote.js")
	if err != nil {
		t.Fatal(err)
	}
	js.SetJS(string(lc))
	js.SetAPI("RegisterProducer", "string", "string", "string", "string")
	js.SetAPI("UpdateProducer", "string", "string", "string", "string")
	js.SetAPI("LogInProducer", "string")
	js.SetAPI("LogOutProducer", "string")
	js.SetAPI("UnregisterProducer", "string")
	js.SetAPI("Vote", "string", "string", "number")
	js.SetAPI("Unvote", "string", "string", "number")
	js.SetAPI("Stat")
	js.SetAPI("Init")
	for i := 0; i <= 18; i += 2 {
		js.vi.SetBalance(testID[i], 5e+7*1e8)
	}
	js.vi.Commit()
	r := js.DoSet()
	if r.Status.Code != 0 {
		t.Fatal(r.Status.Message)
	}
	for i := 6; i <= 18; i += 2 {
		if int64(50000000*1e8) != js.vi.Balance(testID[i]) {
			t.Fatal("error in balance :", i, js.vi.Balance(testID[i]))
		}
	}

	// test register, should success
	r = js.TestJS("RegisterProducer", fmt.Sprintf(`["%v","loc","url","netid"]`, testID[0]))
	if r.Status.Code != 0 {
		t.Fatal(r.Status.Message)
	}

	// test require auth
	r = js.TestJS("RegisterProducer", fmt.Sprintf(`["%v","loc","url","netid"]`, testID[2]))
	if r.Status.Code != 4 {
		t.Fatal(r.Status.Message)
	}

	// get pending producer info
	rtn := database.MustUnmarshal(js.vi.Get(js.cname + "-" + "pendingBlockNumber"))
	if rtn != "0" {
		t.Fatal(rtn)
	}
	srtn := js.ReadMap("producerTable", testID[0])
	if srtn != `{"loc":"loc","url":"url","netId":"netid","online":false,"score":0,"votes":0}` {
		t.Fatal(srtn)
	}
	// test re register
	r = js.TestJS("RegisterProducer", fmt.Sprintf(`["%v","loc","url","netid"]`, testID[0]))
	if r.Status.Code != 4 {
		t.Fatal(r.Status.Message)
	}
}

//nolint
func TestJS_Vote(t *testing.T) {
	//t.Skip()
	Convey("test of vote", t, func() {
		ilog.Stop()

		js := NewJSTester(t)
		bh := &block.BlockHead{
			ParentHash: []byte("abc"),
			Number:     0,
			Witness:    "witness",
			Time:       123456,
		}
		js.NewBlock(bh)

		// deploy iost.bonus
		act2 := tx.NewAction("iost.system", "InitSetCode", fmt.Sprintf(`["%v", "%v"]`, "iost.bonus", native.BonusABI().B64Encode()))
		trx2, err := MakeTx(act2)
		if err != nil {
			t.Fatal(err)
		}
		r, err := js.e.Exec(trx2, time.Second)
		if err != nil || r.Status.Code != tx.Success {
			t.Fatal(err, r)
		}

		defer js.Clear()
		lc, err := ReadFile("../config/vote.js")
		if err != nil {
			t.Fatal(err)
		}
		js.SetJS(string(lc))
		js.SetAPI("can_update", "string")
		js.SetAPI("RegisterProducer", "string", "string", "string", "string")
		js.SetAPI("UpdateProducer", "string", "string", "string", "string")
		js.SetAPI("LogInProducer", "string")
		js.SetAPI("LogOutProducer", "string")
		js.SetAPI("UnregisterProducer", "string")
		js.SetAPI("Vote", "string", "string", "number")
		js.SetAPI("Unvote", "string", "string", "number")
		js.SetAPI("Stat")
		js.SetAPI("InitProducer", "string")
		for i := 0; i <= 18; i += 2 {
			js.vi.SetBalance(testID[i], 5e+7*1e8)
		}
		adminID := "IOSTrGdaqXePYMyo33DhjHthVSzFCmv7khwXejvBTcRvVbFoNjbrV"
		js.vi.SetBalance(adminID, 5e+7*1e8)
		js.vi.Commit()
		r = js.DoSet()
		if r.Status.Code != 0 {
			t.Fatal(r.Status.Message)
		}
		for i := 0; i < 14; i += 2 {
			tt := watchTime(func() {
				r = js.TestJS("InitProducer", fmt.Sprintf(`["%v"]`, testID[i]))
			})
			if r.Status.Code != 0 {
				t.Log(tt)
				t.Fatal(r.Status.Message)
			}
			t.Log(r.GasUsage)
			t.Log(tt)
		}

		keys := []string{
			"producerRegisterFee", "producerNumber", "preProducerThreshold", "preProducerMap",
			"voteLockTime", "currentProducerList", "pendingProducerList", "pendingBlockNumber",
			"producerTable",
			"voteTable",
		}
		_ = keys

		bh = &block.BlockHead{
			ParentHash: []byte("abc"),
			Number:     10,
			Witness:    "witness",
			Time:       123456,
		}
		js.NewBlock(bh)

		// test register, login, logout
		So(js.ReadMap("producerTable", testID[0]).(string), ShouldEqual, `{"loc":"","url":"","netId":"","online":true,"score":0,"votes":0}`)

		Convey("test of vote", func() {
			r = js.TestJS("LogOutProducer", `["a"]`)
			So(r.Status.Message, ShouldContainSubstring, "require auth failed")

			t.Log("time of log in", watchTime(func() {
				r = js.TestJSWithAuth("LogInProducer", fmt.Sprintf(`["%v"]`, testID[14]), testID[15])
			}))
			So(r.Status.Message, ShouldContainSubstring, "producer not exists")

			t.Log("time of register", watchTime(func() {
				r = js.TestJSWithAuth("RegisterProducer", fmt.Sprintf(`["%v","loc","url","netid"]`, testID[14]), testID[15])
			}))
			So(r.Status.Message, ShouldEqual, "")

			r = js.TestJSWithAuth("LogInProducer", fmt.Sprintf(`["%v"]`, testID[14]), testID[15])
			So(r.Status.Message, ShouldEqual, "")

			r = js.TestJSWithAuth("LogOutProducer", fmt.Sprintf(`["%v"]`, testID[14]), testID[15])
			So(r.Status.Message, ShouldEqual, "")

			r = js.TestJS("UpdateProducer", fmt.Sprintf(`["%v", "%v", "%v", "%v"]`, testID[0], "nloc", "nurl", "nnetid"))
			So(r.Status.Message, ShouldEqual, "")

			So(js.ReadMap("producerTable", testID[0]).(string), ShouldEqual, `{"loc":"nloc","url":"nurl","netId":"nnetid","online":true,"score":0,"votes":0}`)

			// stat, no changes
			r = js.TestJS("Stat", `[]`)
			So(r.Status.Message, ShouldContainSubstring, "block number mismatch")

			So(js.ReadDB(`pendingProducerList`), ShouldEqual, `["IOST4wQ6HPkSrtDRYi2TGkyMJZAB3em26fx79qR3UJC7fcxpL87wTn",`+
				`"IOST558jUpQvBD7F3WTKpnDAWg6HwKrfFiZ7AqhPFf4QSrmjdmBGeY","IOST7ZNDWeh8pHytAZdpgvp7vMpjZSSe5mUUKxDm6AXPsbdgDMAYhs",`+
				`"IOST54ETA3q5eC8jAoEpfRAToiuc6Fjs5oqEahzghWkmEYs9S9CMKd","IOST7GmPn8xC1RESMRS6a62RmBcCdwKbKvk2ZpxZpcXdUPoJdapnnh",`+
				`"IOST7ZGQL4k85v4wAxWngmow7JcX4QFQ4mtLNjgvRrEnEuCkGSBEHN","IOST59uMX3Y4ab5dcq8p1wMXodANccJcj2efbcDThtkw6egvcni5L9"]`)

			// vote and unvote
			r = js.TestJS("Vote", fmt.Sprintf(`["%v", "%v", %d]`, testID[0], testID[0], 10000000))
			So(r.Status.Message, ShouldEqual, "")
			So(js.ReadMap("producerTable", testID[0]).(string), ShouldEqual, `{"loc":"nloc","url":"nurl","netId":"nnetid","online":true,"score":0,"votes":10000000}`)

			r = js.TestJS("Vote", fmt.Sprintf(`["%v", "%v", %d]`, testID[0], testID[0], 10000000))
			So(r.Status.Message, ShouldEqual, "")
			So(js.ReadMap("producerTable", testID[0]).(string), ShouldEqual, `{"loc":"nloc","url":"nurl","netId":"nnetid","online":true,"score":0,"votes":20000000}`)

			r = js.TestJS("Vote", fmt.Sprintf(`["%v", "%v", %d]`, testID[0], testID[2], 10000000))
			So(r.Status.Message, ShouldContainSubstring, "require auth failed")

			r = js.TestJS("Unvote", fmt.Sprintf(`["%v", "%v", %d]`, testID[0], testID[0], 10000000))
			So(r.Status.Message, ShouldContainSubstring, "vote still locked")

			// stat
			r = js.TestJS("Stat", `[]`)
			So(r.Status.Message, ShouldContainSubstring, "block number mismatch")

			bh = &block.BlockHead{
				ParentHash: []byte("abc"),
				Number:     200,
				Witness:    "witness",
				Time:       123456,
			}
			js.NewBlock(bh)
			t.Log("time of stat", watchTime(func() {
				r = js.TestJS("Stat", `[]`)
			}))
			if r.Status.Code != 0 {
				t.Fatal(r.Status.Message)
			}

			// 0, 6, 2, 12, 8, 10, 4
			So(js.ReadDB(`pendingProducerList`), ShouldEqual, `["IOST4wQ6HPkSrtDRYi2TGkyMJZAB3em26fx79qR3UJC7fcxpL87wTn",`+
				`"IOST54ETA3q5eC8jAoEpfRAToiuc6Fjs5oqEahzghWkmEYs9S9CMKd","IOST558jUpQvBD7F3WTKpnDAWg6HwKrfFiZ7AqhPFf4QSrmjdmBGeY",`+
				`"IOST59uMX3Y4ab5dcq8p1wMXodANccJcj2efbcDThtkw6egvcni5L9","IOST7GmPn8xC1RESMRS6a62RmBcCdwKbKvk2ZpxZpcXdUPoJdapnnh",`+
				`"IOST7ZGQL4k85v4wAxWngmow7JcX4QFQ4mtLNjgvRrEnEuCkGSBEHN","IOST7ZNDWeh8pHytAZdpgvp7vMpjZSSe5mUUKxDm6AXPsbdgDMAYhs"]`)

			bh = &block.BlockHead{
				ParentHash: []byte("abc"),
				Number:     211,
				Witness:    "witness",
				Time:       123456,
			}
			js.NewBlock(bh)

			// test unvote
			r = js.TestJS("Unvote", fmt.Sprintf(`["%v", "%v", %d]`, testID[0], testID[0], 20000001))
			So(r.Status.Message, ShouldContainSubstring, "vote amount less than expected")

<<<<<<< HEAD
		// 0, 6, 2, 12, 8, 10, 4
		So(js.ReadDB(`pendingProducerList`), ShouldEqual, `["IOST4wQ6HPkSrtDRYi2TGkyMJZAB3em26fx79qR3UJC7fcxpL87wTn",`+
			`"IOST54ETA3q5eC8jAoEpfRAToiuc6Fjs5oqEahzghWkmEYs9S9CMKd","IOST558jUpQvBD7F3WTKpnDAWg6HwKrfFiZ7AqhPFf4QSrmjdmBGeY",`+
			`"IOST59uMX3Y4ab5dcq8p1wMXodANccJcj2efbcDThtkw6egvcni5L9","IOST7GmPn8xC1RESMRS6a62RmBcCdwKbKvk2ZpxZpcXdUPoJdapnnh",`+
			`"IOST7ZGQL4k85v4wAxWngmow7JcX4QFQ4mtLNjgvRrEnEuCkGSBEHN","IOST7ZNDWeh8pHytAZdpgvp7vMpjZSSe5mUUKxDm6AXPsbdgDMAYhs"]`)
=======
			r = js.TestJS("Unvote", fmt.Sprintf(`["%v", "%v", %d]`, testID[0], testID[0], 1000000))
			So(r.Status.Message, ShouldEqual, "")
>>>>>>> dc97876e

			So(js.vi.Servi(testID[0]), ShouldEqual, int64(1055000))
			So(js.vi.TotalServi(), ShouldEqual, int64(1055000))
			// stat pending producers don't get score

			// seven
			for i := 16; i <= 18; i += 2 {
				r = js.TestJSWithAuth("RegisterProducer", fmt.Sprintf(`["%v","loc","url","netid"]`, testID[i]), testID[i+1])
				So(r.Status.Message, ShouldEqual, "")
			}

			for i := 2; i <= 18; i += 2 {
				r = js.TestJSWithAuth("Vote", fmt.Sprintf(`["%v", "%v", %d]`, testID[i], testID[i], 30000000+i), testID[i+1])
				So(r.Status.Message, ShouldEqual, "")
				So(js.ReadMap("producerTable", testID[i]), ShouldContainSubstring, strconv.Itoa(30000000+i))
			}
			for i := 14; i <= 18; i += 2 {
				So(js.ReadMap("preProducerMap", testID[i]), ShouldEqual, "true")
			}

			bh = &block.BlockHead{
				ParentHash: []byte("abc"),
				Number:     400,
				Witness:    "witness",
				Time:       123456,
			}
			js.NewBlock(bh)

			// stat, offline producers and pending producers don't get score
			r = js.TestJS("Stat", `[]`)
			So(r.Status.Message, ShouldEqual, "")

			for i := 2; i <= 18; i += 2 {
				So(js.ReadMap("producerTable", testID[i]), ShouldContainSubstring, `"score":0`)
			}

			for i := 14; i <= 18; i += 2 {
				r = js.TestJSWithAuth("LogInProducer", fmt.Sprintf(`["%v"]`, testID[i]), testID[i+1])
				So(r.Status.Message, ShouldEqual, "")
			}

			bh = &block.BlockHead{
				ParentHash: []byte("abc"),
				Number:     600,
				Witness:    "witness",
				Time:       123456,
			}
			js.NewBlock(bh)

			// stat, 1 producer become pending
			t.Log("time of stat", watchTime(func() {
				r = js.TestJS("Stat", `[]`)
				// 14, 16, 18 get score, 18 in, 4 out
			}))
			So(r.Status.Message, ShouldEqual, "")

			for i := 14; i <= 18; i += 2 {
				So(js.ReadMap("producerTable", testID[i]), ShouldContainSubstring, fmt.Sprintf(`"score":%d`, 9000000+i))
			}

			So(js.ReadDB("pendingProducerList"), ShouldContainSubstring, testID[18])

			// stat, offline producer doesn't become pending.
			r = js.TestJSWithAuth("LogOutProducer", fmt.Sprintf(`["%v"]`, testID[16]), testID[17])
			So(r.Status.Message, ShouldEqual, "")

			bh = &block.BlockHead{
				ParentHash: []byte("abc"),
				Number:     800,
				Witness:    "witness",
				Time:       123456,
			}
			js.NewBlock(bh)

			r = js.TestJS("Stat", `[]`)
			// 4, 14 get score, 14 in, 10 out
			So(r.Status.Message, ShouldEqual, "")
			So(js.ReadDB(`pendingProducerList`), ShouldEqual, `["IOST8mFxe4kq9XciDtURFZJ8E76B8UssBgRVFA5gZN9HF5kLUVZ1BB",`+
				`"IOST6wYBsLZmzJv22FmHAYBBsTzmV1p1mtHQwkTK9AjCH9Tg5Le4i4","IOST4wQ6HPkSrtDRYi2TGkyMJZAB3em26fx79qR3UJC7fcxpL87wTn",`+
				`"IOST54ETA3q5eC8jAoEpfRAToiuc6Fjs5oqEahzghWkmEYs9S9CMKd","IOST558jUpQvBD7F3WTKpnDAWg6HwKrfFiZ7AqhPFf4QSrmjdmBGeY",`+
				`"IOST59uMX3Y4ab5dcq8p1wMXodANccJcj2efbcDThtkw6egvcni5L9","IOST7GmPn8xC1RESMRS6a62RmBcCdwKbKvk2ZpxZpcXdUPoJdapnnh"]`)

			r = js.TestJSWithAuth("LogInProducer", fmt.Sprintf(`["%v"]`, testID[16]), testID[17])
			So(r.Status.Message, ShouldEqual, "")

			// stat, offline producer doesn't become pending. offline and pending producer don't get score, other pre producers get score
			bh = &block.BlockHead{
				ParentHash: []byte("abc"),
				Number:     1000,
				Witness:    "witness",
				Time:       123456,
			}
			js.NewBlock(bh)
			r = js.TestJS("Stat", `[]`)
			// 4, 10, 16 get score, 16 in, 8 out
			So(r.Status.Message, ShouldEqual, "")
			So(js.ReadDB("pendingProducerList"), ShouldContainSubstring, testID[16])

			bh = &block.BlockHead{
				ParentHash: []byte("abc"),
				Number:     1200,
				Witness:    "witness",
				Time:       123456,
			}
			js.NewBlock(bh)
			r = js.TestJS("Stat", `[]`)
			// 4, 8, 10 get score, 4 in, 12 out
			So(r.Status.Message, ShouldEqual, "")
			So(js.ReadDB("pendingProducerList"), ShouldContainSubstring, testID[4])

			bh = &block.BlockHead{
				ParentHash: []byte("abc"),
				Number:     1400,
				Witness:    "witness",
				Time:       123456,
			}
			js.NewBlock(bh)
			r = js.TestJS("Stat", `[]`)
			// 8, 10, 12 get score, 10 in, 2 out
			So(r.Status.Message, ShouldEqual, "")
			So(js.ReadDB("pendingProducerList"), ShouldContainSubstring, testID[10])

			bh = &block.BlockHead{
				ParentHash: []byte("abc"),
				Number:     1600,
				Witness:    "witness",
				Time:       123456,
			}
			js.NewBlock(bh)
			r = js.TestJS("Stat", `[]`)
			So(r.Status.Message, ShouldEqual, "")
			So(js.ReadDB("pendingProducerList"), ShouldContainSubstring, testID[8])
			So(js.ReadDB("pendingProducerList"), ShouldNotContainSubstring, testID[6])

			bh = &block.BlockHead{
				ParentHash: []byte("abc"),
				Number:     1800,
				Witness:    "witness",
				Time:       123456,
			}
			js.NewBlock(bh)
			r = js.TestJS("Stat", `[]`)
			So(r.Status.Message, ShouldEqual, "")
			So(js.ReadDB("pendingProducerList"), ShouldContainSubstring, testID[12])

			bh = &block.BlockHead{
				ParentHash: []byte("abc"),
				Number:     2000,
				Witness:    "witness",
				Time:       123456,
			}
			js.NewBlock(bh)
			r = js.TestJS("Stat", `[]`)
			So(r.Status.Message, ShouldEqual, "")
			So(js.ReadDB("pendingProducerList"), ShouldContainSubstring, testID[4])
			So(js.ReadDB("pendingProducerList"), ShouldNotContainSubstring, testID[18])

			// unregister
			r = js.TestJS("UnregisterProducer", fmt.Sprintf(`["%v"]`, testID[0]))
			So(r.Status.Message, ShouldEqual, "")

			// unvote after unregister
			r = js.TestJS("Unvote", fmt.Sprintf(`["%v", "%v", %d]`, testID[0], testID[0], 9000000))
			So(r.Status.Message, ShouldEqual, "")

			So(js.vi.Servi(testID[0]), ShouldEqual, 91055000)
			So(js.vi.TotalServi(), ShouldEqual, 91055000)

			// re register, score = 0, vote = 0
			r = js.TestJS("RegisterProducer", fmt.Sprintf(`["%v","loc","url","netid"]`, testID[0]))
			So(r.Status.Message, ShouldEqual, "")
			r = js.TestJS("LogInProducer", fmt.Sprintf(`["%v"]`, testID[0]))
			So(r.Status.Message, ShouldEqual, "")

			js.vi.SetBalance(testID[2], 5e+7*1e8)
			r = js.TestJSWithAuth("Vote", fmt.Sprintf(`["%v", "%v", %d]`, testID[0], testID[2], 21000001), testID[3])
			So(r.Status.Message, ShouldEqual, "")

			bh = &block.BlockHead{
				ParentHash: []byte("abc"),
				Number:     2200,
				Witness:    "witness",
				Time:       123456,
			}
			js.NewBlock(bh)
			r = js.TestJS("Stat", `[]`)
			So(r.Status.Message, ShouldEqual, "")

			// unregister pre producer
			r = js.TestJSWithAuth("UnregisterProducer", fmt.Sprintf(`["%v"]`, testID[10]), testID[11])
			So(r.Status.Message, ShouldContainSubstring, "can't unregist")

			// test bonus
			act2 = tx.NewAction("iost.bonus", "ClaimBonus", fmt.Sprintf(`["%v", %d]`, testID[0], 1))
			trx2, err = MakeTx(act2)
			if err != nil {
				t.Fatal(err)
			}
			r, err = js.e.Exec(trx2)
			if err != nil || r.Status.Code != tx.Success {
				t.Fatal(err, r)
			}

			So(js.vi.Servi(testID[0]), ShouldEqual, 91054999)
			So(js.vi.Balance(testID[0]), ShouldEqual, 3900000000880253)
			So(js.vi.Balance(host.ContractAccountPrefix+"iost.bonus"), ShouldEqual, 20091)
			act2 = tx.NewAction("iost.bonus", "ClaimBonus", fmt.Sprintf(`["%v", %d]`, testID[0], 91054999))

			trx2, err = MakeTx(act2)
			if err != nil {
				t.Fatal(err)
			}
			r, err = js.e.Exec(trx2)
			if err != nil || r.Status.Code != tx.Success {
				t.Fatal(err, r)
			}

			So(js.vi.Servi(testID[0]), ShouldEqual, 0)
			So(js.vi.Balance(host.ContractAccountPrefix+"iost.bonus"), ShouldEqual, 116)
			So(js.vi.Balance(testID[0]), ShouldEqual, 3900000000899521)
		})

		Convey("test of vote update", func() {
			t.Skip()

<<<<<<< HEAD
		js.vi.SetBalance(testID[2], 5e+7*1e8)
		r = js.TestJSWithAuth("Vote", fmt.Sprintf(`["%v", "%v", %d]`, testID[0], testID[2], 21000001), testID[3])
		So(r.Status.Message, ShouldEqual, "")
=======
			fd, err := common.ReadFile("./test_data/vote_update.js")
			if err != nil {
				t.Fatal(err)
			}
			rawCode := string(fd)
			fd, err = common.ReadFile("./test_data/vote_update.js.abi")
			if err != nil {
				t.Fatal(err)
			}
			rawAbi := string(fd)
			c := contract.Compiler{}
			code, err := c.Parse(js.cname, rawCode, rawAbi)
			if err != nil {
				t.Fatal(err)
			}
>>>>>>> dc97876e

			act := tx.NewAction("iost.system", "UpdateCode", fmt.Sprintf(`["%v", "%v"]`, code.B64Encode(), ""))

			trx := tx.NewTx([]*tx.Action{&act}, nil, int64(100000), int64(1), int64(10000000))

<<<<<<< HEAD
		// test bonus
		act2 = tx.NewAction("iost.bonus", "ClaimBonus", fmt.Sprintf(`["%v", %d]`, testID[0], 1))
		trx2, err = MakeTx(act2)
		if err != nil {
			t.Fatal(err)
		}
		r, err = js.e.Exec(trx2, time.Second)
		if err != nil || r.Status.Code != tx.Success {
			t.Fatal(err, r)
		}
=======
			ac, err := account.NewAccount(common.Base58Decode("37qTTtYLMt7FirFxVxYGDD547hZtRw7MpAyeoiJRF72hVXiWwBCz3AzCxeFnPuHaULxz3jT8sQg93EofBBBr99Q9"), crypto.Ed25519)
			So(account.GetIDByPubkey(ac.Pubkey), ShouldEqual, adminID)
			if err != nil {
				t.Fatal(err)
			}
			trx, err = tx.SignTx(trx, ac)
			if err != nil {
				t.Fatal(err)
			}
>>>>>>> dc97876e

			r, err = js.e.Exec(trx)
			if err != nil || r.Status.Code != tx.Success {
				t.Fatal(err, r)
			}

<<<<<<< HEAD
		trx2, err = MakeTx(act2)
		if err != nil {
			t.Fatal(err)
		}
		r, err = js.e.Exec(trx2, time.Second)
		if err != nil || r.Status.Code != tx.Success {
			t.Fatal(err, r)
		}
=======
			r, err = js.e.Exec(trx)
			So(err, ShouldEqual, nil)
			So(r.Status.Code, ShouldEqual, tx.ErrorRuntime)
			So(r.Status.Message, ShouldContainSubstring, "update refused")
>>>>>>> dc97876e

		})
	})
}

//nolint
func TestJS_Genesis(t *testing.T) {
	t.Skip("skip genesis")

	witnessInfo := testID
	var acts []*tx.Action
	for i := 0; i < len(witnessInfo)/2; i++ {
		act := tx.NewAction("iost.system", "IssueIOST", fmt.Sprintf(`["%v", %v]`, witnessInfo[2*i], 50000000))
		acts = append(acts, &act)
	}
	VoteContractPath := os.Getenv("GOPATH") + "/src/github.com/iost-official/Go-IOS-Protocol/config/"
	// deploy iost.vote
	voteFilePath := VoteContractPath + "vote.js"
	voteAbiPath := VoteContractPath + "vote.js.abi"
	fd, err := common.ReadFile(voteFilePath)
	if err != nil {
		t.Fatal(err)
	}
	rawCode := string(fd)
	fd, err = common.ReadFile(voteAbiPath)
	if err != nil {
		t.Fatal(err)
	}
	rawAbi := string(fd)
	c := contract.Compiler{}
	code, err := c.Parse("iost.vote", rawCode, rawAbi)
	if err != nil {
		t.Fatal(err)
	}
	num := len(witnessInfo) / 2

	act := tx.NewAction("iost.system", "InitSetCode", fmt.Sprintf(`["%v", "%v"]`, "iost.vote", code.B64Encode()))
	acts = append(acts, &act)

	for i := 0; i < num; i++ {
		act1 := tx.NewAction("iost.vote", "InitProducer", fmt.Sprintf(`["%v"]`, witnessInfo[2*i]))
		acts = append(acts, &act1)
	}

	// deploy iost.bonus
	act2 := tx.NewAction("iost.system", "InitSetCode", fmt.Sprintf(`["%v", "%v"]`, "iost.bonus", native.BonusABI().B64Encode()))
	acts = append(acts, &act2)

	trx := tx.NewTx(acts, nil, 10000000, 0, 0)
	trx.Time = 0
	acc, err := account.NewAccount(common.Base58Decode("BQd9x7rQk9Y3rVWRrvRxk7DReUJWzX4WeP9H9H4CV8Mt"), crypto.Secp256k1)
	if err != nil {
		t.Fatal(err)
	}
	trx, err = tx.SignTx(trx, acc)
	if err != nil {
		t.Fatal(err)
	}

	blockHead := block.BlockHead{
		Version:    0,
		ParentHash: nil,
		Number:     0,
		Witness:    acc.ID,
		Time:       time.Now().Unix() / common.SlotLength,
	}
	mvccdb, err := db.NewMVCCDB("mvcc")
	defer closeMVCCDB(mvccdb)
	if err != nil {
		t.Fatal(err)
	}

	engine := NewEngine(&blockHead, mvccdb)
	engine.SetUp("js_path", os.Getenv("GOPATH")+"/src/github.com/iost-official/Go-IOS-Protocol/vm/v8vm/v8/libjs/")
	var txr *tx.TxReceipt
	ti := watchTime(func() {
		txr, err = engine.Exec(trx, time.Second)
	})
	if err != nil {
		t.Fatal(fmt.Errorf("exec tx failed, stop the pogram. err: %v", err))
	}
	if txr.Status.Code != 0 {
		t.Fatal(txr.Status.Message)
	}
	if ti > time.Second {
		t.Fatal(ti)
	}
	//pl := database.MustUnmarshal(database.NewVisitor(0, mvccdb).Get("iost.vote" + "-" + "pendingProducerList"))

	if txr.Status.Code != tx.Success {
		t.Fatal("exec trx failed.")
	}
	blk := block.Block{
		Head:     &blockHead,
		Sign:     &crypto.Signature{},
		Txs:      []*tx.Tx{trx},
		Receipts: []*tx.TxReceipt{txr},
	}
	blk.Head.TxsHash = blk.CalculateTxsHash()
	blk.Head.MerkleHash = blk.CalculateMerkleHash()
	err = blk.CalculateHeadHash()
	if err != nil {
		t.Fatal(err)
	}
}<|MERGE_RESOLUTION|>--- conflicted
+++ resolved
@@ -5,6 +5,8 @@
 	"os"
 	"testing"
 	"time"
+
+	"strconv"
 
 	"github.com/iost-official/Go-IOS-Protocol/account"
 	"github.com/iost-official/Go-IOS-Protocol/common"
@@ -15,10 +17,9 @@
 	"github.com/iost-official/Go-IOS-Protocol/db"
 	"github.com/iost-official/Go-IOS-Protocol/ilog"
 	"github.com/iost-official/Go-IOS-Protocol/vm/database"
+	"github.com/iost-official/Go-IOS-Protocol/vm/host"
 	"github.com/iost-official/Go-IOS-Protocol/vm/native"
 	. "github.com/smartystreets/goconvey/convey"
-	"strconv"
-	"github.com/iost-official/Go-IOS-Protocol/vm/host"
 )
 
 func watchTime(f func()) time.Duration {
@@ -256,16 +257,8 @@
 			r = js.TestJS("Unvote", fmt.Sprintf(`["%v", "%v", %d]`, testID[0], testID[0], 20000001))
 			So(r.Status.Message, ShouldContainSubstring, "vote amount less than expected")
 
-<<<<<<< HEAD
-		// 0, 6, 2, 12, 8, 10, 4
-		So(js.ReadDB(`pendingProducerList`), ShouldEqual, `["IOST4wQ6HPkSrtDRYi2TGkyMJZAB3em26fx79qR3UJC7fcxpL87wTn",`+
-			`"IOST54ETA3q5eC8jAoEpfRAToiuc6Fjs5oqEahzghWkmEYs9S9CMKd","IOST558jUpQvBD7F3WTKpnDAWg6HwKrfFiZ7AqhPFf4QSrmjdmBGeY",`+
-			`"IOST59uMX3Y4ab5dcq8p1wMXodANccJcj2efbcDThtkw6egvcni5L9","IOST7GmPn8xC1RESMRS6a62RmBcCdwKbKvk2ZpxZpcXdUPoJdapnnh",`+
-			`"IOST7ZGQL4k85v4wAxWngmow7JcX4QFQ4mtLNjgvRrEnEuCkGSBEHN","IOST7ZNDWeh8pHytAZdpgvp7vMpjZSSe5mUUKxDm6AXPsbdgDMAYhs"]`)
-=======
 			r = js.TestJS("Unvote", fmt.Sprintf(`["%v", "%v", %d]`, testID[0], testID[0], 1000000))
 			So(r.Status.Message, ShouldEqual, "")
->>>>>>> dc97876e
 
 			So(js.vi.Servi(testID[0]), ShouldEqual, int64(1055000))
 			So(js.vi.TotalServi(), ShouldEqual, int64(1055000))
@@ -464,7 +457,7 @@
 			if err != nil {
 				t.Fatal(err)
 			}
-			r, err = js.e.Exec(trx2)
+			r, err = js.e.Exec(trx2, time.Second)
 			if err != nil || r.Status.Code != tx.Success {
 				t.Fatal(err, r)
 			}
@@ -478,7 +471,7 @@
 			if err != nil {
 				t.Fatal(err)
 			}
-			r, err = js.e.Exec(trx2)
+			r, err = js.e.Exec(trx2, time.Second)
 			if err != nil || r.Status.Code != tx.Success {
 				t.Fatal(err, r)
 			}
@@ -491,11 +484,6 @@
 		Convey("test of vote update", func() {
 			t.Skip()
 
-<<<<<<< HEAD
-		js.vi.SetBalance(testID[2], 5e+7*1e8)
-		r = js.TestJSWithAuth("Vote", fmt.Sprintf(`["%v", "%v", %d]`, testID[0], testID[2], 21000001), testID[3])
-		So(r.Status.Message, ShouldEqual, "")
-=======
 			fd, err := common.ReadFile("./test_data/vote_update.js")
 			if err != nil {
 				t.Fatal(err)
@@ -511,24 +499,11 @@
 			if err != nil {
 				t.Fatal(err)
 			}
->>>>>>> dc97876e
 
 			act := tx.NewAction("iost.system", "UpdateCode", fmt.Sprintf(`["%v", "%v"]`, code.B64Encode(), ""))
 
 			trx := tx.NewTx([]*tx.Action{&act}, nil, int64(100000), int64(1), int64(10000000))
 
-<<<<<<< HEAD
-		// test bonus
-		act2 = tx.NewAction("iost.bonus", "ClaimBonus", fmt.Sprintf(`["%v", %d]`, testID[0], 1))
-		trx2, err = MakeTx(act2)
-		if err != nil {
-			t.Fatal(err)
-		}
-		r, err = js.e.Exec(trx2, time.Second)
-		if err != nil || r.Status.Code != tx.Success {
-			t.Fatal(err, r)
-		}
-=======
 			ac, err := account.NewAccount(common.Base58Decode("37qTTtYLMt7FirFxVxYGDD547hZtRw7MpAyeoiJRF72hVXiWwBCz3AzCxeFnPuHaULxz3jT8sQg93EofBBBr99Q9"), crypto.Ed25519)
 			So(account.GetIDByPubkey(ac.Pubkey), ShouldEqual, adminID)
 			if err != nil {
@@ -538,28 +513,16 @@
 			if err != nil {
 				t.Fatal(err)
 			}
->>>>>>> dc97876e
-
-			r, err = js.e.Exec(trx)
+
+			r, err = js.e.Exec(trx, time.Second)
 			if err != nil || r.Status.Code != tx.Success {
 				t.Fatal(err, r)
 			}
 
-<<<<<<< HEAD
-		trx2, err = MakeTx(act2)
-		if err != nil {
-			t.Fatal(err)
-		}
-		r, err = js.e.Exec(trx2, time.Second)
-		if err != nil || r.Status.Code != tx.Success {
-			t.Fatal(err, r)
-		}
-=======
-			r, err = js.e.Exec(trx)
+			r, err = js.e.Exec(trx, time.Second)
 			So(err, ShouldEqual, nil)
 			So(r.Status.Code, ShouldEqual, tx.ErrorRuntime)
 			So(r.Status.Message, ShouldContainSubstring, "update refused")
->>>>>>> dc97876e
 
 		})
 	})
