--- conflicted
+++ resolved
@@ -63,19 +63,11 @@
 		if err != nil {
 			return err
 		}
-<<<<<<< HEAD
-		gas := e.h.CurrentGas(e.publisherID)
-		// gas is stored in 10**8 format. And gasPrice is in 0.01 unit. So mul 1e6 here
-		if gas.Value < t.GasPrice*t.GasLimit*100000000/100 {
-			ilog.Errorf("err %v publisher %v current gas %v price %v limit %v\n", errCannotPay, e.publisherID, gas.ToString(), t.GasPrice, t.GasLimit)
-			return errCannotPay
-=======
 		gas, _ := e.h.CurrentGas(e.publisherID)
 		price := &common.Fixed{Value: t.GasPrice, Decimal: 2}
 		if gas.LessThan(price.Times(t.GasLimit)) {
-			ilog.Debugf("err %v publisher %v current gas %v price %v limit %v\n", errCannotPay, e.publisherID, gas.ToString(), t.GasPrice, t.GasLimit)
+			ilog.Infof("err %v publisher %v current gas %v price %v limit %v\n", errCannotPay, e.publisherID, gas.ToString(), t.GasPrice, t.GasLimit)
 			return fmt.Errorf("publisher's gas less than price * limit %v < %v * %v", gas.ToString(), price.ToString(), t.GasLimit)
->>>>>>> 92441f44
 		}
 	}
 	loadTxInfo(e.h, t, e.publisherID)
