--- conflicted
+++ resolved
@@ -70,11 +70,7 @@
 		gas, _ := i.h.CurrentGas(i.publisherID)
 		price := &common.Fixed{Value: t.GasPrice, Decimal: 2}
 		if gas.LessThan(price.Times(t.GasLimit)) {
-<<<<<<< HEAD
-			ilog.Infof("publisher's gas less than price * limit: publisher %v current gas %v price %v limit %v\n", e.publisherID, gas.ToString(), t.GasPrice, t.GasLimit)
-			return fmt.Errorf("%v gas less than price * limit %v < %v * %v", e.publisherID, gas.ToString(), price.ToString(), t.GasLimit)
-=======
-			ilog.Infof("err %v publisher %v current gas %v price %v limit %v\n", errCannotPay, i.publisherID, gas.ToString(), t.GasPrice, t.GasLimit)
+			ilog.Infof("publisher's gas less than price * limit: publisher %v current gas %v price %v limit %v\n", i.publisherID, gas.ToString(), t.GasPrice, t.GasLimit)
 			return fmt.Errorf("%v gas less than price * limit %v < %v * %v", i.publisherID, gas.ToString(), price.ToString(), t.GasLimit)
 		}
 	}
@@ -114,7 +110,6 @@
 		_, err := common.NewFixed(limit.Val, decimal)
 		if err != nil {
 			return err
->>>>>>> 0a9601a0
 		}
 	}
 	return nil
