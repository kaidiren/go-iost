package vm

import (
	"testing"

	"fmt"

	"os"

	"time"

	"github.com/iost-official/go-iost/account"
	"github.com/iost-official/go-iost/common"
	"github.com/iost-official/go-iost/core/block"
	"github.com/iost-official/go-iost/core/contract"
	"github.com/iost-official/go-iost/core/tx"
	"github.com/iost-official/go-iost/crypto"
	"github.com/iost-official/go-iost/db"
	"github.com/iost-official/go-iost/ilog"
	"github.com/iost-official/go-iost/vm/database"
	"github.com/iost-official/go-iost/vm/host"
	"github.com/iost-official/go-iost/vm/native"
	. "github.com/smartystreets/goconvey/convey"
	"io/ioutil"
)

var testID = []string{
	"IOST4wQ6HPkSrtDRYi2TGkyMJZAB3em26fx79qR3UJC7fcxpL87wTn", "EhNiaU4DzUmjCrvynV3gaUeuj2VjB1v2DCmbGD5U2nSE",
	"IOST558jUpQvBD7F3WTKpnDAWg6HwKrfFiZ7AqhPFf4QSrmjdmBGeY", "8dJ9YKovJ5E7hkebAQaScaG1BA8snRUHPUbVcArcTVq6",
	"IOST7ZNDWeh8pHytAZdpgvp7vMpjZSSe5mUUKxDm6AXPsbdgDMAYhs", "7CnwT7BXkEFAVx6QZqC7gkDhQwbvC3d2CkMZvXHZdDMN",
	"IOST54ETA3q5eC8jAoEpfRAToiuc6Fjs5oqEahzghWkmEYs9S9CMKd", "Htarc5Sp4trjqY4WrTLtZ85CF6qx87v7CRwtV4RRGnbF",
	"IOST7GmPn8xC1RESMRS6a62RmBcCdwKbKvk2ZpxZpcXdUPoJdapnnh", "Bk8bAyG4VLBcrsoRErPuQGhwCy4C1VxfKE4jjX9oLhv",
	"IOST7ZGQL4k85v4wAxWngmow7JcX4QFQ4mtLNjgvRrEnEuCkGSBEHN", "546aCDG9igGgZqVZeybajaorP5ZeF9ghLu2oLncXk3d6",
	"IOST59uMX3Y4ab5dcq8p1wMXodANccJcj2efbcDThtkw6egvcni5L9", "DXNYRwG7dRFkbWzMNEbKfBhuS8Yn51x9J6XuTdNwB11M",
	"IOST8mFxe4kq9XciDtURFZJ8E76B8UssBgRVFA5gZN9HF5kLUVZ1BB", "AG8uECmAwFis8uxTdWqcgGD9tGDwoP6CxqhkhpuCdSeC",
	"IOST7uqa5UQPVT9ongTv6KmqDYKdVYSx4DV2reui4nuC5mm5vBt3D9", "GJt5WSSv5WZi1axd3qkb1vLEfxCEgKGupcXf45b5tERU",
	"IOST6wYBsLZmzJv22FmHAYBBsTzmV1p1mtHQwkTK9AjCH9Tg5Le4i4", "7U3uwEeGc2TF3Xde2oT66eTx1Uw15qRqYuTnMd3NNjai",
}

var systemContract = native.SystemABI()

func ininit(t *testing.T) (Engine, *database.Visitor, db.MVCCDB) {
	mvccdb, err := db.NewMVCCDB("mvcc")
	if err != nil {
		t.Fatal(err)
	}

	//mvccdb := replaceDB(t)

	vi := database.NewVisitor(0, mvccdb)
	vi.SetBalance(testID[0], 1000000)
	vi.SetContract(systemContract)
	vi.Commit()

	bh := &block.BlockHead{
		ParentHash: []byte("abc"),
		Number:     10,
		Witness:    "witness",
		Time:       123456,
	}

	e := newEngine(bh, vi)

	//e.SetUp("js_path", jsPath)
	e.SetUp("log_level", "debug")
	e.SetUp("log_enable", "")
	return e, vi, mvccdb
}

func closeMVCCDB(m db.MVCCDB) {
	m.Close()
	os.RemoveAll("mvcc")
}

func MakeTx(act *tx.Action) (*tx.Tx, error) {
	trx := tx.NewTx([]*tx.Action{act}, nil, 100000, 1, 10000000, 0)

	ac, err := account.NewKeyPair(common.Base58Decode(testID[1]), crypto.Secp256k1)
	if err != nil {
		return nil, err
	}
	trx, err = tx.SignTx(trx, ac.ID, []*account.KeyPair{ac})
	if err != nil {
		return nil, err
	}
	return trx, nil
}

<<<<<<< HEAD
func MakeTxWithAuth(act tx.Action, ac *account.KeyPair) (*tx.Tx, error) {
	trx := tx.NewTx([]*tx.Action{&act}, nil, 100000, 1, 10000000, 0)
	trx, err := tx.SignTx(trx, ac.ID, []*account.KeyPair{ac})
=======
func MakeTxWithAuth(act *tx.Action, ac *account.KeyPair) (*tx.Tx, error) {
	trx := tx.NewTx([]*tx.Action{act}, nil, 100000, 1, 10000000, 0)
	trx, err := tx.SignTx(trx, ac.ID, ac)
>>>>>>> 8a1e7b57
	if err != nil {
		return nil, err
	}
	return trx, nil
}

func TestIntergration_Transfer(t *testing.T) {
	t.Skip()
	ilog.Stop()
	e, vi, mvcc := ininit(t)
	defer closeMVCCDB(mvcc)

	act := tx.NewAction("iost.system", "Transfer", fmt.Sprintf(`["%v","%v","%v"]`, testID[0], testID[2], "0.000001"))

	trx := tx.NewTx([]*tx.Action{act}, nil, 10000, 1, 10000000, 0)

	ac, err := account.NewKeyPair(common.Base58Decode(testID[1]), crypto.Secp256k1)
	if err != nil {
		t.Fatal(err)
	}
	trx, err = tx.SignTx(trx, ac.ID, []*account.KeyPair{ac})
	if err != nil {
		t.Fatal(err)
	}

	Convey("trasfer success case", t, func() {
		r, err := e.Exec(trx, time.Second)
		if r.Status.Code != 0 {
			t.Fatal(r)
		}
		So(err, ShouldBeNil)
		So(vi.Balance(testID[0]), ShouldEqual, int64(999597))
		So(vi.Balance(testID[2]), ShouldEqual, int64(100))
	})

	act2 := tx.NewAction("iost.system", "Transfer", fmt.Sprintf(`["%v","%v",%v]`, testID[0], testID[2], "999896"))
<<<<<<< HEAD
	trx2 := tx.NewTx([]*tx.Action{&act2}, nil, 10000, 1, 10000000, 0)
	trx2, err = tx.SignTx(trx2, ac.ID, []*account.KeyPair{ac})
=======
	trx2 := tx.NewTx([]*tx.Action{act2}, nil, 10000, 1, 10000000, 0)
	trx2, err = tx.SignTx(trx2, ac.ID, ac)
>>>>>>> 8a1e7b57
	if err != nil {
		t.Fatal(err)
	}

	Convey("trasfer balance not enough case", t, func() {
		r, err := e.Exec(trx2, time.Second)
		if r.Status.Code != 4 {
			t.Fatal(r)
		}
		So(err, ShouldBeNil)
		So(vi.Balance(testID[0]), ShouldEqual, int64(999586))
		So(vi.Balance(testID[2]), ShouldEqual, int64(100))
	})
}

func jsHelloWorld() *contract.Contract {
	jshw := contract.Contract{
		ID: "ContractjsHelloWorld",
		Code: `
class Contract {
 init() {

 }
 hello() {
  return "world";
 }
}

module.exports = Contract;
`,
		Info: &contract.Info{
			Lang:    "javascript",
			Version: "1.0.0",
			Abi: []*contract.ABI{
				{
					Name:     "hello",
					Payment:  0,
					GasPrice: int64(1),
					Limit:    contract.NewCost(100, 100, 100),
					Args:     []string{},
				}, {
					Name:     "constructor",
					Payment:  0,
					GasPrice: int64(1),
					Limit:    contract.NewCost(100, 100, 100),
					Args:     []string{},
				},
			},
		},
	}
	return &jshw
}

func TestEngine_InitSetCode(t *testing.T) {
	t.Skip("dep")

	mvccdb, err := db.NewMVCCDB("mvcc")
	if err != nil {
		t.Fatal(err)
	}

	defer closeMVCCDB(mvccdb)

	vi := database.NewVisitor(0, mvccdb)
	vi.SetBalance(testID[0], 1000000)
	vi.SetContract(systemContract)
	vi.Commit()

	bh := &block.BlockHead{
		ParentHash: []byte("abc"),
		Number:     0,
		Witness:    "witness",
		Time:       123456,
	}

	e := newEngine(bh, vi)

	//e.SetUp("js_path", jsPath)
	e.SetUp("log_level", "debug")
	e.SetUp("log_enable", "")

	jshw := jsHelloWorld()

	act := tx.NewAction("iost.system", "InitSetCode", fmt.Sprintf(`["iost.test", "%v"]`, jshw.B64Encode()))

	trx, err := MakeTx(act)
	if err != nil {
		t.Fatal(err)
	}

	r, err := e.Exec(trx, time.Second)
	if err != nil {
		t.Fatal(err)
	}
	if r.Status.Code != tx.Success {
		t.Fatal(r)
	}
	ilog.Debugf(fmt.Sprintln("balance of sender :", vi.Balance(testID[0])))

	act2 := tx.NewAction("iost.test", "hello", `[]`)

	trx2, err := MakeTx(act2)
	if err != nil {
		t.Fatal(err)
	}

	r, err = e.Exec(trx2, time.Second)
	if err != nil {
		t.Fatal(err)
	}
	if r.Status.Code != tx.Success {
		t.Fatal(r)
	}
	ilog.Debugf(fmt.Sprintln("balance of sender :", vi.Balance(testID[0])))
}

func TestIntergration_CallJSCode(t *testing.T) {
	t.Skip("dep")

	ilog.Stop()
	e, vi, mvcc := ininit(t)
	defer closeMVCCDB(mvcc)

	jshw := jsHelloWorld()
	jsc := jsCallHelloWorld()

	vi.SetContract(jshw)
	vi.SetContract(jsc)

	act := tx.NewAction("Contractcall_hello_world", "call_hello", fmt.Sprintf(`[]`))

	trx, err := MakeTx(act)
	if err != nil {
		t.Fatal(err)
	}

	r, err := e.Exec(trx, time.Second)
	if err != nil {
		t.Fatal(err)
	}
	if r.Status.Code != 0 {
		t.Fatal(r.Status.Message)
	}
	if vi.Balance(testID[0]) != int64(1000000) { // todo something wrong here!
		t.Fatal(vi.Balance(testID[0]))
	}
}

func jsCallHelloWorld() *contract.Contract {
	return &contract.Contract{
		ID: "Contractcall_hello_world",
		Code: `
class Contract {
 init() {

 }
 call_hello() {
  return BlockChain.call("ContractjsHelloWorld", "hello", "[]")
 }
}

module.exports = Contract;
`,
		Info: &contract.Info{
			Lang:    "javascript",
			Version: "1.0.0",
			Abi: []*contract.ABI{
				{
					Name:     "call_hello",
					Payment:  0,
					GasPrice: int64(1),
					Limit:    contract.NewCost(100, 100, 100),
					Args:     []string{},
				},
			},
		},
	}
}

func TestIntergration_CallJSCodeWithReceipt(t *testing.T) {
	t.Skip("dep")

	ilog.Stop()
	e, vi, mvcc := ininit(t)
	defer closeMVCCDB(mvcc)

	jshw := jsHelloWorld()
	jsc := jsCallHelloWorldWithReceipt()

	vi.SetContract(jshw)
	vi.SetContract(jsc)

	act := tx.NewAction("Contractcall_hello_world", "call_hello", fmt.Sprintf(`[]`))

	trx, err := MakeTx(act)
	if err != nil {
		t.Fatal(err)
	}

	r, err := e.Exec(trx, time.Second)
	if err != nil {
		t.Fatal(err)
	}
	if r.Status.Code != 0 {
		t.Fatal(r.Status.Message)
	}
	if vi.Balance(testID[0]) != int64(999999) {
		t.Fatal(vi.Balance(testID[0]))
	}
}

func jsCallHelloWorldWithReceipt() *contract.Contract {
	return &contract.Contract{
		ID: "Contractcall_hello_world",
		Code: `
class Contract {
 init() {

 }
 call_hello() {
  return BlockChain.callWithReceipt("ContractjsHelloWorld", "hello", "[]")
 }
}

module.exports = Contract;
`,
		Info: &contract.Info{
			Lang:    "javascript",
			Version: "1.0.0",
			Abi: []*contract.ABI{
				{
					Name:     "call_hello",
					Payment:  0,
					GasPrice: int64(1),
					Limit:    contract.NewCost(100, 100, 100),
					Args:     []string{},
				},
			},
		},
	}
}

func TestIntergration_Payment_Success(t *testing.T) {
	t.Skip("dep")

	jshw := jsHelloWorld()
	jshw.Info.Abi[0].Payment = 1
	jshw.Info.Abi[0].GasPrice = int64(10)

	//ilog.Debugf("init %v", jshw.Info.Abis[0].GetLimit())

	e, vi, mvcc := ininit(t)
	defer closeMVCCDB(mvcc)
	vi.SetContract(jshw)

	vi.SetBalance("CGjsHelloWorld", 1000000)

	act := tx.NewAction("ContractjsHelloWorld", "hello", fmt.Sprintf(`[]`))

	trx, err := MakeTx(act)
	if err != nil {
		t.Fatal(err)
	}

	r, err := e.Exec(trx, time.Second)
	if err != nil {
		t.Fatal(err)
	}
	if r.Status.Code != 0 {
		t.Fatal(r.Status.Message)
	}
	if vi.Balance(testID[0]) != int64(1000000) {
		t.Fatal(vi.Balance(testID[0]))
	}
	if vi.Balance("CGjsHelloWorld") != int64(1000000) { // todo something wrong here
		t.Fatal(vi.Balance("CGjsHelloWorld"))
	}

}

func TestIntergration_Payment_Failed(t *testing.T) {
	t.Skip("dep")
	jshw := jsHelloWorld()
	jshw.Info.Abi[0].Payment = 1
	jshw.Info.Abi[0].GasPrice = int64(10)

	jshw.Info.Abi[0].Limit.Data = -1
	jshw.Info.Abi[0].Limit.CPU = -1
	jshw.Info.Abi[0].Limit.Net = -1

	ilog.Debugf("init %v", jshw.Info.Abi[0].GetLimit())

	e, vi, mvcc := ininit(t)
	defer closeMVCCDB(mvcc)
	vi.SetContract(jshw)

	vi.SetBalance("CGjsHelloWorld", 1000000)
	vi.Commit()

	act := tx.NewAction("ContractjsHelloWorld", "hello", fmt.Sprintf(`[]`))

	trx, err := MakeTx(act)
	if err != nil {
		t.Fatal(err)
	}

	r, err := e.Exec(trx, time.Second)
	ilog.Debugf("success: %v, %v", r, err)
	ilog.Debugf("balance of sender : %v", vi.Balance(testID[0]))
	ilog.Debugf("balance of contract : %v", vi.Balance("CGjsHelloWorld"))

}

type fataler interface {
	Fatal(args ...interface{})
}

type JSTester struct {
	t      fataler
	e      Engine
	vi     *database.Visitor
	mvccdb db.MVCCDB

	cname string
	c     *contract.Contract
}

func NewJSTester(t fataler) *JSTester {
	mvccdb, err := db.NewMVCCDB("mvcc")
	if err != nil {
		panic(err)
	}

	//mvccdb := replaceDB(t)

	vi := database.NewVisitor(0, mvccdb)
	vi.SetBalance(testID[0], 1000000*1e8)
	vi.SetContract(systemContract)
	vi.Commit()

	bh := &block.BlockHead{
		ParentHash: []byte("abc"),
		Number:     200,
		Witness:    "witness",
		Time:       123456,
	}

	e := newEngine(bh, vi)

	e.SetUp("js_path", jsPath)
	e.SetUp("log_level", "debug")
	e.SetUp("log_enable", "")
	return &JSTester{
		t:      t,
		vi:     vi,
		e:      e,
		mvccdb: mvccdb,
	}
}

func (j *JSTester) ReadDB(key string) (value interface{}) {
	return database.MustUnmarshal(j.vi.Get(j.cname + "-" + key))
}

func (j *JSTester) ReadMap(key, field string) (value interface{}) {
	return database.MustUnmarshal(j.vi.MGet(j.cname+"-"+key, field))
}

func (j *JSTester) FlushDB(t *testing.T, keys []string) {
	for _, k := range keys {
		t.Logf("%s: %v", k, j.ReadDB(k))
	}
}

func (j *JSTester) NewBlock(bh *block.BlockHead) {
	j.e = newEngine(bh, j.vi)
	j.e.SetUp("js_path", jsPath)
	j.e.SetUp("log_level", "debug")
	j.e.SetUp("log_enable", "")
}

func (j *JSTester) SetJS(code string) {
	j.c = &contract.Contract{
		ID:   "jsContract",
		Code: code,
		Info: &contract.Info{
			Lang:    "javascript",
			Version: "1.0.0",
			Abi: []*contract.ABI{
				{
					Name:     "constructor",
					Args:     []string{},
					Payment:  0,
					GasPrice: int64(1),
					Limit:    contract.NewCost(100, 100, 100),
				},
			},
		},
	}
}

func (j *JSTester) DoSet() *tx.TxReceipt {
	act := tx.NewAction("iost.system", "SetCode", fmt.Sprintf(`["%v"]`, j.c.B64Encode()))

	trx, err := MakeTx(act)
	if err != nil {
		j.t.Fatal(err)
	}
	r, err := j.e.Exec(trx, time.Second)
	if err != nil {
		j.t.Fatal(err)
	}
	j.cname = "Contract" + common.Base58Encode(trx.Hash())

	return r
}

func (j *JSTester) SetAPI(name string, argType ...string) {

	j.c.Info.Abi = append(j.c.Info.Abi, &contract.ABI{
		Name:     name,
		Payment:  0,
		GasPrice: int64(1),
		Limit:    contract.NewCost(100, 100, 100),
		Args:     argType,
	})

}

func (j *JSTester) TestJS(main, args string) *tx.TxReceipt {

	act2 := tx.NewAction(j.cname, main, args)

	trx2, err := MakeTx(act2)
	if err != nil {
		j.t.Fatal(err)
	}

	r, err := j.e.Exec(trx2, time.Second)
	if err != nil {
		j.t.Fatal(err)
	}
	return r
}

func (j *JSTester) TestJSWithAuth(abi, args, seckey string) *tx.TxReceipt {

	act2 := tx.NewAction(j.cname, abi, args)

	ac, err := account.NewKeyPair(common.Base58Decode(seckey), crypto.Secp256k1)
	if err != nil {
		panic(err)
	}

	trx2, err := MakeTxWithAuth(act2, ac)
	if err != nil {
		j.t.Fatal(err)
	}

	r, err := j.e.Exec(trx2, time.Second)
	if err != nil {
		j.t.Fatal(err)
	}
	return r
}

func (j *JSTester) Clear() {
	j.mvccdb.Close()
	os.RemoveAll("mvcc")
}

func TestJSAPI_Database(t *testing.T) {
	t.Skip("dep")

	js := NewJSTester(t)
	defer js.Clear()

	js.SetJS(`
class Contract {
	init() {
	this.aa = new Int64(100);
	}
	main() {
		this.aa = new Int64(45);
	}
}

module.exports = Contract;
`)
	js.SetAPI("main")
	js.DoSet()

	r := js.TestJS("main", fmt.Sprintf(`[]`))
	t.Log("receipt is ", r)
	t.Log("balance of publisher :", js.vi.Balance(testID[0]))
	t.Log("balance of receiver :", js.vi.Balance(testID[2]))
	t.Log("value of this.aa :", js.ReadDB("aa"))
}

func TestJSAPI_Transfer(t *testing.T) {
	t.Skip("dep")

	js := NewJSTester(t)
	defer js.Clear()

	js.SetJS(`
class Contract {
	init() {
	}
	main() {
		BlockChain.transfer("IOST4wQ6HPkSrtDRYi2TGkyMJZAB3em26fx79qR3UJC7fcxpL87wTn", "IOST558jUpQvBD7F3WTKpnDAWg6HwKrfFiZ7AqhPFf4QSrmjdmBGeY", "100")
	}
}

module.exports = Contract;
`)
	js.SetAPI("main")
	js.DoSet()

	r := js.TestJS("main", fmt.Sprintf(`[]`))
	t.Log("receipt is ", r)
	t.Log("balance of sender :", js.vi.Balance(testID[0]))
	t.Log("balance of receiver :", js.vi.Balance(testID[2]))
}

func TestJSAPI_Transfer_Failed(t *testing.T) {
	t.Skip("dep")

	js := NewJSTester(t)
	defer js.Clear()

	js.SetJS(`
class Contract {
	init() {
	}
	main() {
		BlockChain.transfer("IOST54ETA3q5eC8jAoEpfRAToiuc6Fjs5oqEahzghWkmEYs9S9CMKd", "IOST558jUpQvBD7F3WTKpnDAWg6HwKrfFiZ7AqhPFf4QSrmjdmBGeY", "100")
	}
}

module.exports = Contract;
`)
	js.SetAPI("main")
	js.DoSet()

	r := js.TestJS("main", fmt.Sprintf(`[]`))
	t.Log("receipt is ", r)
	t.Log("balance of sender :", js.vi.Balance(testID[0]))
	t.Log("balance of receiver :", js.vi.Balance(testID[2]))
}

func TestJSAPI_Transfer_WrongFormat1(t *testing.T) {
	t.Skip("dep")

	js := NewJSTester(t)
	defer js.Clear()

	js.SetJS(`
class Contract {
	init() {
	}
	main() {
		var ret = BlockChain.transfer("a", "b", 1);
		if (ret !== 0) {
			throw new Error("ret = ", ret);
		}
	}
}

module.exports = Contract;
`)
	js.SetAPI("main")
	js.DoSet()

	r := js.TestJS("main", fmt.Sprintf(`[]`))
	//todo wrong receipt
	t.Log("receipt is ", r)
	t.Log("balance of sender :", js.vi.Balance(testID[0]))
	t.Log("balance of receiver :", js.vi.Balance(testID[2]))
}

func TestJSAPI_Deposit(t *testing.T) {
	t.Skip("dep")

	js := NewJSTester(t)
	defer js.Clear()

	js.SetJS(`
class Contract {
	init() {
	}
	deposit() {
		return BlockChain.deposit("IOST4wQ6HPkSrtDRYi2TGkyMJZAB3em26fx79qR3UJC7fcxpL87wTn", "100")
	}
	withdraw() {
		return BlockChain.withdraw("IOST4wQ6HPkSrtDRYi2TGkyMJZAB3em26fx79qR3UJC7fcxpL87wTn", "99")
	}
}

module.exports = Contract;
`)
	js.SetAPI("deposit")
	js.SetAPI("withdraw")
	js.DoSet()

	r := js.TestJS("deposit", fmt.Sprintf(`[]`))
	t.Log("receipt is ", r)
	t.Log("balance of sender :", js.vi.Balance(testID[0]))
	if 100*1e8 != js.vi.Balance(host.ContractAccountPrefix+js.cname) {
		t.Fatal(js.vi.Balance(host.ContractAccountPrefix + js.cname))
		t.Fatalf("balance of contract " + js.cname + "should be 100.")
	}

	r = js.TestJS("withdraw", fmt.Sprintf(`[]`))
	t.Log("receipt is ", r)
	t.Log("balance of sender :", js.vi.Balance(testID[0]))
	if 1*1e8 != js.vi.Balance(host.ContractAccountPrefix+js.cname) {
		t.Fatalf("balance of contract " + js.cname + "should be 1.")
	}
}

func TestJSAPI_Info(t *testing.T) {
	ilog.Stop()
	t.Skip("dep")

	js := NewJSTester(t)
	defer js.Clear()

	js.SetJS(`
class Contract {
	init() {
	}
	blockInfo() {
		var info = BlockChain.blockInfo()
		var obj = JSON.parse(info)
		console.log(obj["parent_hash"])
		console.log(obj.number)
		return obj["parent_hash"]
	}
	txInfo() {
		var info = BlockChain.txInfo()
		var obj = JSON.parse(info)
		console.log(obj["hash"])
		return obj["hash"]
	}
}

module.exports = Contract;
`)
	js.SetAPI("blockInfo")
	js.SetAPI("txInfo")
	js.DoSet()

	r := js.TestJS("blockInfo", fmt.Sprintf(`[]`))
	if r.Status.Code != 0 {
		t.Fatal(r.Status.Message)
	}

	r = js.TestJS("txInfo", fmt.Sprintf(`[]`))
	if r.Status.Code != 0 {
		t.Fatal(r.Status.Message)
	}
}

func TestJSRequireAuth(t *testing.T) {
	t.Skip("dep")

	js := NewJSTester(t)
	defer js.Clear()

	js.SetJS(`
class Contract {
	init() {
	}
	requireAuth() {
		var ok = BlockChain.requireAuth("haha")
		_native_log(JSON.stringify(ok))
		ok = BlockChain.requireAuth("IOST4wQ6HPkSrtDRYi2TGkyMJZAB3em26fx79qR3UJC7fcxpL87wTn")
		_native_log(JSON.stringify(ok))
		return ok
	}
}

module.exports = Contract;
`)
	js.SetAPI("requireAuth")
	js.DoSet()

	r := js.TestJS("requireAuth", fmt.Sprintf(`[]`))
	t.Log("receipt is ", r)
}

func TestJS_Database(t *testing.T) {
	t.Skip("dep")
	js := NewJSTester(t)
	defer js.Clear()

	lc, err := ioutil.ReadFile("test_data/database.js")
	if err != nil {
		t.Fatal(err)
	}
	js.SetJS(string(lc))
	js.SetAPI("read")
	js.SetAPI("change")
	js.DoSet()
	//t.Log("========= constructor")
	Convey("test of js database", t, func() {
		So(js.ReadDB("num").(string), ShouldEqual, "9")
		So(js.ReadDB("string").(string), ShouldEqual, "hello")
		So(js.ReadDB("bool").(string), ShouldEqual, "true")
		So(js.ReadDB("array").(string), ShouldEqual, "[1,2,3]")
		So(js.ReadDB("obj").(string), ShouldEqual, `{"foo":"bar"}`)
	})
	r := js.TestJS("read", `[]`)
	if r.Status.Code != 0 {
		t.Fatal(r.Status.Message)
	}
	//js.TestJS("change", `[]`)
	////t.Log("========= change")
	////t.Log("array is ", js.ReadDB("array"))
	////t.Log("object is ", js.ReadDB("object"))
	////t.Log("arrayobj is ", js.ReadDB("arrayobj"))
	////t.Log("objobj is ", js.ReadDB("objobj"))
	////t.Log("keyobj is", js.ReadDB("key"))
}

/*
func TestJS_LuckyBet(t *testing.T) {
	ilog.Stop()

	js := NewJSTester(t)
	defer js.Clear()
	lc, err := ReadFile("test_data/lucky_bet.js")
	if err != nil {
		t.Fatal(err)
	}
	js.vi.SetBalance(testID[0], 100000000000000)
	js.SetJS(string(lc))
	js.SetAPI("clearUserValue")
	js.SetAPI("bet", "string", "number", "number", "number")
	js.SetAPI("getReward")
	r := js.DoSet()
	if r.Status.Code != 0 {
		t.Fatal(r.Status.Message)
	}

	// here put the first bet
	r = js.TestJS("bet", fmt.Sprintf(`["%v",0, 200000000, 1]`, testID[0]))
	Convey("after 1 bet", t, func() {
		So(r.Status.Message, ShouldEqual, "")
		So(js.ReadDB("user_number"), ShouldEqual, "1")
		So(js.ReadDB("total_coins"), ShouldEqual, "200000000")
		So(js.ReadMap("table", "0"), ShouldEqual, `[{"account":"IOST4wQ6HPkSrtDRYi2TGkyMJZAB3em26fx79qR3UJC7fcxpL87wTn","coins":200000000,"nonce":1}]`)
	})

	for i := 1; i < 100; i++ { // at i = 2, should get reward
		r = js.TestJS("bet", fmt.Sprintf(`["%v",%v,%v,%v]`, testID[0], i%10, (i%4+1)*100000000, i))
		if r.Status.Code != 0 {
			t.Fatal(r.Status.Message)
		}
		if r.GasUsage < 1000 {
			t.Fatal(r.GasUsage)
		}
	}

	Convey("after 100 bet", t, func() {
		So(r.Status.Message, ShouldEqual, "")
		So(js.ReadDB("user_number"), ShouldEqual, "0")
		So(js.ReadDB("total_coins"), ShouldEqual, "0")
		So(js.ReadDB("round"), ShouldEqual, "2")
		So(js.ReadDB("result1"), ShouldContainSubstring, `{"number":200,"user_number":100,"k_number":10,"total_coins":{"number":"23845000000"},`)
		t.Log(js.vi.Balance("CA"+js.cname), js.cname)
	})
}
*/<|MERGE_RESOLUTION|>--- conflicted
+++ resolved
@@ -8,6 +8,8 @@
 	"os"
 
 	"time"
+
+	"io/ioutil"
 
 	"github.com/iost-official/go-iost/account"
 	"github.com/iost-official/go-iost/common"
@@ -21,7 +23,6 @@
 	"github.com/iost-official/go-iost/vm/host"
 	"github.com/iost-official/go-iost/vm/native"
 	. "github.com/smartystreets/goconvey/convey"
-	"io/ioutil"
 )
 
 var testID = []string{
@@ -86,15 +87,9 @@
 	return trx, nil
 }
 
-<<<<<<< HEAD
-func MakeTxWithAuth(act tx.Action, ac *account.KeyPair) (*tx.Tx, error) {
-	trx := tx.NewTx([]*tx.Action{&act}, nil, 100000, 1, 10000000, 0)
-	trx, err := tx.SignTx(trx, ac.ID, []*account.KeyPair{ac})
-=======
 func MakeTxWithAuth(act *tx.Action, ac *account.KeyPair) (*tx.Tx, error) {
 	trx := tx.NewTx([]*tx.Action{act}, nil, 100000, 1, 10000000, 0)
-	trx, err := tx.SignTx(trx, ac.ID, ac)
->>>>>>> 8a1e7b57
+	trx, err := tx.SignTx(trx, ac.ID, []*account.KeyPair{ac})
 	if err != nil {
 		return nil, err
 	}
@@ -131,13 +126,8 @@
 	})
 
 	act2 := tx.NewAction("iost.system", "Transfer", fmt.Sprintf(`["%v","%v",%v]`, testID[0], testID[2], "999896"))
-<<<<<<< HEAD
-	trx2 := tx.NewTx([]*tx.Action{&act2}, nil, 10000, 1, 10000000, 0)
+	trx2 := tx.NewTx([]*tx.Action{act2}, nil, 10000, 1, 10000000, 0)
 	trx2, err = tx.SignTx(trx2, ac.ID, []*account.KeyPair{ac})
-=======
-	trx2 := tx.NewTx([]*tx.Action{act2}, nil, 10000, 1, 10000000, 0)
-	trx2, err = tx.SignTx(trx2, ac.ID, ac)
->>>>>>> 8a1e7b57
 	if err != nil {
 		t.Fatal(err)
 	}
