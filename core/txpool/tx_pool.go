package txpool

import (
	"sync"
	"time"

	"bytes"
	"errors"

	"runtime"

	"github.com/iost-official/Go-IOS-Protocol/common"
	"github.com/iost-official/Go-IOS-Protocol/core/block"
	"github.com/iost-official/Go-IOS-Protocol/core/blockcache"
	"github.com/iost-official/Go-IOS-Protocol/core/global"
	"github.com/iost-official/Go-IOS-Protocol/core/tx"
	"github.com/iost-official/Go-IOS-Protocol/ilog"
	"github.com/iost-official/Go-IOS-Protocol/p2p"
)

// TxPoolImpl defines all the API of txpool package.
type TxPoolImpl struct {
	chP2PTx chan p2p.IncomingMessage
	chTx    chan *tx.Tx

	global     global.BaseVariable
	blockCache blockcache.BlockCache
	p2pService p2p.Service

	forkChain *ForkChain
	blockList *sync.Map
	pendingTx *sync.Map

	mu               sync.RWMutex
	quitGenerateMode chan struct{}
	quitCh           chan struct{}
}

// NewTxPoolImpl returns a default TxPoolImpl instance.
func NewTxPoolImpl(global global.BaseVariable, blockCache blockcache.BlockCache, p2ps p2p.Service) (*TxPoolImpl, error) {
	p := &TxPoolImpl{
		blockCache:       blockCache,
		chTx:             make(chan *tx.Tx, 10000),
		forkChain:        new(ForkChain),
		blockList:        new(sync.Map),
		pendingTx:        new(sync.Map),
		global:           global,
		p2pService:       p2ps,
		chP2PTx:          p2ps.Register("TxPool message", p2p.PublishTxRequest),
		quitGenerateMode: make(chan struct{}),
		quitCh:           make(chan struct{}),
	}
	p.Release()
	return p, nil
}

// Start starts the jobs.
func (pool *TxPoolImpl) Start() error {
	go pool.loop()
	return nil
}

// Stop stops all the jobs.
func (pool *TxPoolImpl) Stop() {
	ilog.Infof("TxPoolImpl Stop")
	close(pool.quitCh)
}

func (pool *TxPoolImpl) loop() {
	for {
		if pool.global.Mode() != global.ModeInit {
			break
		}
		time.Sleep(time.Second)
	}

	pool.initBlockTx()

	workerCnt := (runtime.NumCPU() + 1) / 2
	if workerCnt == 0 {
		workerCnt = 1
	}

	for i := 0; i < workerCnt; i++ {
		go pool.verifyWorkers(pool.chP2PTx, pool.chTx)
	}

	clearTx := time.NewTicker(clearInterval)
	defer clearTx.Stop()

	for {
		select {
		case tr := <-pool.chTx:
			metricsReceivedTxCount.Add(1, map[string]string{"from": "p2p"})

			if ret := pool.addTx(tr); ret == Success {
				pool.p2pService.Broadcast(tr.Encode(), p2p.PublishTxRequest, p2p.NormalMessage)
			}

		case <-clearTx.C:
			pool.mu.Lock()

			pool.clearBlock()
			pool.clearTimeOutTx()

			pool.mu.Unlock()

		case <-pool.quitCh:
			return
		}
	}
}

func (pool *TxPoolImpl) Lock() {
	pool.quitGenerateMode = make(chan struct{})
}

func (pool *TxPoolImpl) Release() {
	close(pool.quitGenerateMode)
}

func (pool *TxPoolImpl) verifyWorkers(p2pCh chan p2p.IncomingMessage, tCn chan *tx.Tx) {
	for v := range p2pCh {
		select {
		case <-pool.quitGenerateMode:
		}
		var t tx.Tx
		err := t.Decode(v.Data())
		if err != nil {
			continue
		}

		if r := pool.verifyTx(&t); r == Success {
			tCn <- &t
		}
	}
}

// AddLinkedNode add the block
func (pool *TxPoolImpl) AddLinkedNode(linkedNode *blockcache.BlockCacheNode, headNode *blockcache.BlockCacheNode) error {
	//ilog.Infof("block: %+v", linkedNode.Block)
	//ilog.Infof("headNode block:%+v", headNode.Block)
	if linkedNode == nil || headNode == nil {
		return errors.New("parameter is nil")
	}

	pool.mu.Lock()
	defer pool.mu.Unlock()

	if pool.addBlock(linkedNode.Block) != nil {
		return errors.New("failed to add block")
	}

	tFort := pool.updateForkChain(headNode)
	switch tFort {
	case ForkError:
		ilog.Errorf("failed to update fork chain")
		pool.clearTxPending()

	case Fork:
		if err := pool.doChainChange(); err != nil {
			ilog.Errorf("failed to chain change")
			pool.clearTxPending()
		}

	case NotFork:

		if err := pool.delBlockTxInPending(linkedNode.Block.HeadHash()); err != nil {
			ilog.Errorf("failed to del block tx")
		}

	default:
		return errors.New("failed to tFort")
	}

	return nil
}

// AddTx add the transaction
func (pool *TxPoolImpl) AddTx(t *tx.Tx) TAddTx {

	var r TAddTx

	if r = pool.verifyTx(t); r != Success {
		return r
	}

	if r = pool.addTx(t); r == Success {
		pool.p2pService.Broadcast(t.Encode(), p2p.PublishTxRequest, p2p.NormalMessage)
		metricsReceivedTxCount.Add(1, map[string]string{"from": "rpc"})
	}

	return r
}

// DelTx del the transaction
func (pool *TxPoolImpl) DelTx(hash []byte) error {

	pool.pendingTx.Delete(string(hash))

	return nil
}

// PendingTxs get the pending transactions
func (pool *TxPoolImpl) PendingTxs(maxCnt int) (TxsList, error) {
	start := time.Now()
	defer func(t time.Time) {
		cost := time.Since(start).Nanoseconds() / int64(time.Microsecond)
		metricsGetPendingTxTime.Set(float64(cost), nil)
	}(start)

	pool.mu.Lock()
	defer pool.mu.Unlock()
	//t1 := time.Now()
	var i = 0
	var pendingList TxsList
	pool.pendingTx.Range(func(key, value interface{}) bool {
		pendingList = append(pendingList, value.(*tx.Tx))
		i++
		if i > maxCnt {
			return false
		}
		return true
	})
<<<<<<< HEAD
	//t2 := time.Now()
	//ilog.Error("in txpool", t2.Sub(t1))
=======

	metricsTxPoolSize.Set(float64(len(pendingList)), nil)

	sort.Sort(pendingList)
>>>>>>> 850efd11

	l := len(pendingList)
	if l >= maxCnt {
		l = maxCnt
	}

	return pendingList[:l], nil
}

// ExistTxs determine if the transaction exists
func (pool *TxPoolImpl) ExistTxs(hash []byte, chainBlock *block.Block) (FRet, error) {
	start := time.Now()
	defer func(t time.Time) {
		cost := time.Since(start).Nanoseconds() / int64(time.Microsecond)
		metricsExistTxTime.Observe(float64(cost), nil)
		metricsExistTxCount.Add(1, nil)
	}(start)

	var r FRet

	switch {
	case pool.existTxInPending(hash):
		r = FoundPending
	case pool.existTxInChain(hash, chainBlock):
		r = FoundChain
	default:
		r = NotFound

	}

	return r, nil
}

func (pool *TxPoolImpl) initBlockTx() {
	chain := pool.global.BlockChain()
	timeNow := time.Now().UnixNano()

	for i := chain.Length() - 1; i > 0; i-- {
		blk, err := chain.GetBlockByNumber(i)
		if err != nil {
			return
		}

		t := pool.slotToNSec(blk.Head.Time)
		if timeNow-t <= filterTime {
			pool.addBlock(blk)
		}
	}

}

func (pool *TxPoolImpl) verifyTx(t *tx.Tx) TAddTx {

	start := time.Now()
	defer func(t time.Time) {
		cost := time.Since(start).Nanoseconds() / int64(time.Microsecond)
		metricsVerifyTxTime.Observe(float64(cost), nil)
		metricsVerifyTxCount.Add(1, nil)
	}(start)

	if t.GasPrice <= 0 {
		return GasPriceError
	}

	if pool.txTimeOut(t) {
		return TimeError
	}

	if err := t.VerifySelf(); err != nil {
		return VerifyError
	}

	return Success
}

func (pool *TxPoolImpl) slotToNSec(t int64) int64 {
	slot := common.Timestamp{Slot: t}
	return slot.ToUnixSec() * int64(time.Second)
}

func (pool *TxPoolImpl) addBlock(linkedBlock *block.Block) error {

	if linkedBlock == nil {
		return errors.New("failed to linkedBlock")
	}

	h := linkedBlock.HeadHash()

	if _, ok := pool.blockList.Load(string(h)); ok {
		return nil
	}

	b := newBlockTx()

	b.setTime(pool.slotToNSec(linkedBlock.Head.Time))
	b.addBlock(linkedBlock)

	pool.blockList.Store(string(h), b)

	return nil
}

func (pool *TxPoolImpl) parentHash(hash []byte) ([]byte, bool) {

	v, ok := pool.block(hash)
	if !ok {
		return nil, false
	}

	return v.ParentHash, true
}

func (pool *TxPoolImpl) block(hash []byte) (*blockTx, bool) {

	if v, ok := pool.blockList.Load(string(hash)); ok {
		return v.(*blockTx), true
	}

	return nil, false
}

func (pool *TxPoolImpl) existTxInChain(txHash []byte, block *block.Block) bool {

	if block == nil {
		return false
	}

	h := block.HeadHash()

	t := pool.slotToNSec(block.Head.Time)
	var ok bool

	for {
		ret := pool.existTxInBlock(txHash, h)
		if ret {
			return true
		}

		h, ok = pool.parentHash(h)
		if !ok {
			return false
		}

		if b, ok := pool.block(h); ok {
			if (t - b.time()) > filterTime {
				return false
			}
		}

	}

}

func (pool *TxPoolImpl) existTxInBlock(txHash []byte, blockHash []byte) bool {

	b, ok := pool.blockList.Load(string(blockHash))
	if !ok {
		return false
	}

	return b.(*blockTx).existTx(txHash)
}

func (pool *TxPoolImpl) clearBlock() {
	if pool.global.Mode() == global.ModeInit {
		return
	}
	ft := pool.slotToNSec(pool.blockCache.LinkedRoot().Block.Head.Time) - filterTime

	pool.blockList.Range(func(key, value interface{}) bool {
		if value.(*blockTx).time() < ft {
			pool.blockList.Delete(key.(string))
		}

		return true
	})

}

func (pool *TxPoolImpl) addTx(tx *tx.Tx) TAddTx {
	start := time.Now()
	defer func(t time.Time) {
		cost := time.Since(start).Nanoseconds() / int64(time.Microsecond)
		metricsAddTxTime.Observe(float64(cost), nil)
		metricsAddTxCount.Add(1, nil)
	}(start)

	pool.mu.Lock()
	defer pool.mu.Unlock()

	h := tx.Hash()

	if pool.forkChain.NewHead != nil {
		if pool.existTxInChain(h, pool.forkChain.NewHead.Block) {
			return DupError
		}
	}

	if pool.existTxInPending(h) {
		return DupError
	} else {
		pool.pendingTx.Store(string(h), tx)
	}

	return Success
}

func (pool *TxPoolImpl) existTxInPending(hash []byte) bool {

	_, ok := pool.pendingTx.Load(string(hash))

	return ok
}

func (pool *TxPoolImpl) txTimeOut(tx *tx.Tx) bool {

	nTime := time.Now().UnixNano()
	txTime := tx.Time
	exTime := tx.Expiration

	if txTime > nTime {
		return true
	}

	if exTime <= nTime {
		return true
	}

	if nTime-txTime > expiration {
		return true
	}
	return false
}

func (pool *TxPoolImpl) clearTimeOutTx() {

	pool.pendingTx.Range(func(key, value interface{}) bool {

		if pool.txTimeOut(value.(*tx.Tx)) {
			pool.delTxInPending(value.(*tx.Tx).Hash())
		}

		return true
	})

}

func (pool *TxPoolImpl) delTxInPending(hash []byte) {
	pool.pendingTx.Delete(string(hash))
}

func (pool *TxPoolImpl) delBlockTxInPending(hash []byte) error {

	b, ok := pool.block(hash)
	if !ok {
		return nil
	}

	b.txMap.Range(func(key, value interface{}) bool {
		pool.pendingTx.Delete(key.(string))
		return true
	})

	return nil
}

func (pool *TxPoolImpl) clearTxPending() {
	pool.pendingTx = new(sync.Map)
}

func (pool *TxPoolImpl) updatePending(blockHash []byte) error {

	b, ok := pool.block(blockHash)
	if !ok {
		return errors.New("updatePending is error")
	}

	b.txMap.Range(func(key, value interface{}) bool {

		pool.delTxInPending(key.([]byte))
		return true
	})

	return nil
}

func (pool *TxPoolImpl) updateForkChain(headNode *blockcache.BlockCacheNode) TFork {

	if pool.forkChain.NewHead == nil {
		pool.forkChain.NewHead = headNode
		return NotFork
	}

	nh := pool.forkChain.NewHead.Block.HeadHash()

	if bytes.Equal(nh, headNode.Block.HeadHash()) {
		return NotFork
	}

	if bytes.Equal(nh, headNode.Block.Head.ParentHash) {
		pool.forkChain.NewHead = headNode
		return NotFork
	}

	pool.forkChain.OldHead, pool.forkChain.NewHead = pool.forkChain.NewHead, headNode

	nh = pool.forkChain.NewHead.Block.HeadHash()
	on := pool.forkChain.OldHead.Block.HeadHash()

	hash, ok := pool.fundForkBlockHash(nh, on)
	if !ok {
		return ForkError
	}

	pool.forkChain.ForkBlockHash = hash

	return Fork
}

func (pool *TxPoolImpl) fundForkBlockHash(newHash []byte, oldHash []byte) ([]byte, bool) {
	n := newHash
	o := oldHash

	if bytes.Equal(n, o) {
		return n, true
	}

	for {

		forkHash, ok := pool.fundBlockInChain(n, o)
		if ok {
			return forkHash, true
		}

		b, ok := pool.block(n)
		if !ok {
			bb, err := pool.blockCache.Find(n)
			if err != nil {
				ilog.Errorf("failed to find block ,err = ", err)
				return nil, false
			}

			if err = pool.addBlock(bb.Block); err != nil {
				ilog.Errorf("failed to add block, err = ", err)
				return nil, false
			}

			b, ok = pool.block(n)
			if !ok {
				ilog.Errorf("failed to get block ,err = ", err)
				return nil, false
			}
		}

		n = b.ParentHash

		if bytes.Equal(pool.blockCache.LinkedRoot().Block.Head.ParentHash, b.ParentHash) {
			return nil, false
		}

	}

}

func (pool *TxPoolImpl) fundBlockInChain(hash []byte, chainHead []byte) ([]byte, bool) {
	h := hash
	c := chainHead

	if bytes.Equal(h, c) {
		return h, true
	}

	for {
		b, ok := pool.block(c)
		if !ok {
			return nil, false
		}

		if bytes.Equal(b.ParentHash, h) {
			return h, true
		}

		c = b.ParentHash

	}

}

func (pool *TxPoolImpl) doChainChange() error {

	n := pool.forkChain.NewHead.Block.HeadHash()
	o := pool.forkChain.OldHead.Block.HeadHash()
	f := pool.forkChain.ForkBlockHash

	//Reply to txs
	for {
		//fmt.Println("blockCache.Find:", o)
		b, err := pool.blockCache.Find(o)
		if err != nil {
			return err
		}

		for _, v := range b.Block.Txs {
			if b := pool.existTxInPending(v.Hash()); !b {
				pool.pendingTx.Store(string(v.Hash()), v)
			}
		}

		if bytes.Equal(b.Block.Head.ParentHash, f) {
			break
		}

		o = b.Block.Head.ParentHash
	}

	//Check duplicate txs
	for {
		b, ok := pool.block(n)
		if !ok {
			return errors.New("doForkChain is error")
		}

		b.txMap.Range(func(key, value interface{}) bool {
			pool.delTxInPending([]byte(key.(string)))
			return true
		})

		if bytes.Equal(b.ParentHash, f) {
			break
		}

		n = b.ParentHash
	}

	return nil
}

func (pool *TxPoolImpl) testPendingTxsNum() int64 {
	var r int64 = 0

	pool.pendingTx.Range(func(key, value interface{}) bool {
		r++
		return true
	})

	return r
}

func (pool *TxPoolImpl) testBlockListNum() int64 {
	var r int64 = 0

	pool.blockList.Range(func(key, value interface{}) bool {
		r++
		//fmt.Println("blockList hash:", []byte(key.(string)))
		return true
	})

	return r
}<|MERGE_RESOLUTION|>--- conflicted
+++ resolved
@@ -211,7 +211,6 @@
 
 	pool.mu.Lock()
 	defer pool.mu.Unlock()
-	//t1 := time.Now()
 	var i = 0
 	var pendingList TxsList
 	pool.pendingTx.Range(func(key, value interface{}) bool {
@@ -222,15 +221,10 @@
 		}
 		return true
 	})
-<<<<<<< HEAD
-	//t2 := time.Now()
-	//ilog.Error("in txpool", t2.Sub(t1))
-=======
 
 	metricsTxPoolSize.Set(float64(len(pendingList)), nil)
 
-	sort.Sort(pendingList)
->>>>>>> 850efd11
+	//sort.Sort(pendingList)
 
 	l := len(pendingList)
 	if l >= maxCnt {
