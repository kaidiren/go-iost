--- conflicted
+++ resolved
@@ -115,34 +115,21 @@
 		if err != nil {
 			continue
 		}
-<<<<<<< HEAD
 		pool.mu.Lock()
 		ret := pool.verifyDuplicate(&t)
 		if ret != Success {
 			pool.mu.Unlock()
-=======
-		err = pool.verifyTx(&t)
-		if err != nil {
 			continue
 		}
-		err = pool.addTx(&t)
-		if err != nil {
->>>>>>> 15a8ad1f
+		ret = pool.verifyTx(&t)
+		if ret != Success {
+			pool.mu.Unlock()
 			continue
 		}
-		//ret = pool.verifyTx(&t)
-		//if ret != Success {
-		//	pool.mu.Unlock()
-		//	continue
-		//}
 		pool.pendingTx.Add(&t)
 		pool.mu.Unlock()
 		metricsReceivedTxCount.Add(1, map[string]string{"from": "p2p"})
-<<<<<<< HEAD
-		//pool.p2pService.Broadcast(v.Data(), p2p.PublishTx, p2p.NormalMessage)
-=======
 		pool.p2pService.Broadcast(v.Data(), p2p.PublishTx, p2p.NormalMessage, true)
->>>>>>> 15a8ad1f
 	}
 }
 
@@ -237,7 +224,6 @@
 }
 
 // AddTx add the transaction
-<<<<<<< HEAD
 func (pool *TxPImpl) AddTx(t *tx.Tx) TAddTx {
 	//ret := pool.verifyDuplicate(t)
 	//if ret != Success {
@@ -252,20 +238,6 @@
 	metricsReceivedTxCount.Add(1, map[string]string{"from": "rpc"})
 	//return ret
 	return Success
-=======
-func (pool *TxPImpl) AddTx(t *tx.Tx) error {
-	err := pool.verifyTx(t)
-	if err != nil {
-		return err
-	}
-	err = pool.addTx(t)
-	if err != nil {
-		return err
-	}
-	pool.p2pService.Broadcast(t.Encode(), p2p.PublishTx, p2p.NormalMessage, true)
-	metricsReceivedTxCount.Add(1, map[string]string{"from": "rpc"})
-	return nil
->>>>>>> 15a8ad1f
 }
 
 // DelTx del the transaction
@@ -415,7 +387,6 @@
 	})
 }
 
-<<<<<<< HEAD
 func (pool *TxPImpl) verifyDuplicate(t *tx.Tx) TAddTx {
 	if pool.existTxInPending(t.Hash()) {
 		return DupError
@@ -425,17 +396,6 @@
 		return DupError
 	}
 	return Success
-=======
-func (pool *TxPImpl) addTx(tx *tx.Tx) error {
-	if pool.existTxInPending(tx.Hash()) {
-		return fmt.Errorf("DupError. tx exists in pending")
-	}
-	if pool.existTxInChain(tx.Hash(), pool.forkChain.NewHead.Block) {
-		return fmt.Errorf("DupError. tx exists in chain")
-	}
-	pool.pendingTx.Add(tx)
-	return nil
->>>>>>> 15a8ad1f
 }
 
 func (pool *TxPImpl) existTxInPending(hash []byte) bool {
