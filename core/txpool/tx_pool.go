package txpool

import (
	"sync"
	"time"

	"errors"

	"runtime"

<<<<<<< HEAD
	"fmt"

	"github.com/iost-official/Go-IOS-Protocol/common"
	"github.com/iost-official/Go-IOS-Protocol/core/block"
	"github.com/iost-official/Go-IOS-Protocol/core/blockcache"
	"github.com/iost-official/Go-IOS-Protocol/core/global"
	"github.com/iost-official/Go-IOS-Protocol/core/tx"
	"github.com/iost-official/Go-IOS-Protocol/ilog"
	"github.com/iost-official/Go-IOS-Protocol/p2p"
=======
	"github.com/iost-official/go-iost/common"
	"github.com/iost-official/go-iost/core/block"
	"github.com/iost-official/go-iost/core/blockcache"
	"github.com/iost-official/go-iost/core/global"
	"github.com/iost-official/go-iost/core/tx"
	"github.com/iost-official/go-iost/ilog"
	"github.com/iost-official/go-iost/p2p"
>>>>>>> 4f2bf7e0
)

// TxPImpl defines all the API of txpool package.
type TxPImpl struct {
	global           global.BaseVariable
	blockCache       blockcache.BlockCache
	p2pService       p2p.Service
	forkChain        *forkChain
	blockList        *sync.Map
	pendingTx        *SortedTxMap
	mu               sync.RWMutex
	chP2PTx          chan p2p.IncomingMessage
	quitGenerateMode chan struct{}
	quitCh           chan struct{}
}

// NewTxPoolImpl returns a default TxPImpl instance.
func NewTxPoolImpl(global global.BaseVariable, blockCache blockcache.BlockCache, p2pService p2p.Service) (*TxPImpl, error) {
	p := &TxPImpl{
		global:           global,
		blockCache:       blockCache,
		p2pService:       p2pService,
		forkChain:        new(forkChain),
		blockList:        new(sync.Map),
		pendingTx:        NewSortedTxMap(),
		chP2PTx:          p2pService.Register("txpool message", p2p.PublishTx),
		quitGenerateMode: make(chan struct{}),
		quitCh:           make(chan struct{}),
	}
	p.forkChain.NewHead = blockCache.Head()
	close(p.quitGenerateMode)
	return p, nil
}

// Start starts the jobs.
func (pool *TxPImpl) Start() error {
	go pool.loop()
	return nil
}

// Stop stops all the jobs.
func (pool *TxPImpl) Stop() {
	close(pool.quitCh)
}

func (pool *TxPImpl) loop() {
	for {
		if pool.global.Mode() != global.ModeInit {
			break
		}
		time.Sleep(time.Second)
	}
	pool.initBlockTx()
	workerCnt := (runtime.NumCPU() + 1) / 2
	if workerCnt == 0 {
		workerCnt = 1
	}
	for i := 0; i < workerCnt; i++ {
		go pool.verifyWorkers()
	}
	clearTx := time.NewTicker(clearInterval)
	defer clearTx.Stop()
	for {
		select {
		case <-clearTx.C:
			metricsTxPoolSize.Set(float64(pool.pendingTx.Size()), nil)
			pool.mu.Lock()
			pool.clearBlock()
			pool.clearTimeOutTx()
			pool.mu.Unlock()
		case <-pool.quitCh:
			return
		}
	}
}

// Lock lock the txpool
func (pool *TxPImpl) Lock() {
	pool.mu.Lock()
	pool.quitGenerateMode = make(chan struct{})
}

// Release release the txpool
func (pool *TxPImpl) Release() {
	pool.mu.Unlock()
	close(pool.quitGenerateMode)
}

func (pool *TxPImpl) verifyWorkers() {
	for v := range pool.chP2PTx {
		select {
		case <-pool.quitGenerateMode:
		}
		var t tx.Tx
		err := t.Decode(v.Data())
		if err != nil {
			continue
		}
		ret := pool.verifyTx(&t)
		if ret != Success {
			continue
		}
		ret = pool.addTx(&t)
		if ret != Success {
			continue
		}
		metricsReceivedTxCount.Add(1, map[string]string{"from": "p2p"})
		pool.p2pService.Broadcast(v.Data(), p2p.PublishTx, p2p.NormalMessage)
	}
}

// AddLinkedNode add the findBlock
func (pool *TxPImpl) AddLinkedNode(linkedNode *blockcache.BlockCacheNode, newHead *blockcache.BlockCacheNode) error {
	err := pool.addBlock(linkedNode.Block)
	if err != nil {
		return fmt.Errorf("failed to add findBlock: %v", err)
	}
	typeOfFork := pool.updateForkChain(newHead)
	switch typeOfFork {
	case forkBCN:
		pool.mu.Lock()
		defer pool.mu.Unlock()
		pool.doChainChangeByForkBCN()
	case noForkBCN:
		pool.mu.Lock()
		defer pool.mu.Unlock()
		pool.doChainChangeByTimeout()
	case sameHead:
	default:
		return errors.New("failed to tFort")
	}
	return nil
}

// AddTx add the transaction
func (pool *TxPImpl) AddTx(t *tx.Tx) TAddTx {
	ret := pool.verifyTx(t)
	if ret != Success {
		return ret
	}
	ret = pool.addTx(t)
	if ret != Success {
		return ret
	}
	pool.p2pService.Broadcast(t.Encode(), p2p.PublishTx, p2p.NormalMessage)
	metricsReceivedTxCount.Add(1, map[string]string{"from": "rpc"})
	return ret
}

// DelTx del the transaction
func (pool *TxPImpl) DelTx(hash []byte) error {
	pool.pendingTx.Del(hash)
	return nil
}

// DelTxList deletes the tx list in txpool.
func (pool *TxPImpl) DelTxList(delList []*tx.Tx) {
	for _, t := range delList {
		pool.pendingTx.Del(t.Hash())
	}
}

// TxIterator ...
func (pool *TxPImpl) TxIterator() (*Iterator, *blockcache.BlockCacheNode) {
	ilog.Errorf("pendingTx.Size(): %v", pool.pendingTx.Size())
	metricsTxPoolSize.Set(float64(pool.pendingTx.Size()), nil)
	return pool.pendingTx.Iter(), pool.forkChain.NewHead
}

<<<<<<< HEAD
// ExistTxs determine if the transaction exists
func (pool *TxPImpl) ExistTxs(hash []byte, chainBlock *block.Block) FRet {
=======
// PendingTxs get the pending transactions
func (pool *TxPImpl) PendingTxs(maxCnt int) (TxsList, *blockcache.BlockCacheNode, error) {

	pool.mu.Lock()
	defer pool.mu.Unlock()

	var pendingList TxsList
	iter := pool.pendingTx.Iter()
	var i int
	tx, ok := iter.Next()
	for ok && i < maxCnt {
		if !pool.TxTimeOut(tx) {
			pendingList = append(pendingList, tx)
		}
		tx, ok = iter.Next()
	}

	metricsTxPoolSize.Set(float64(pool.pendingTx.Size()), nil)

	return pendingList, pool.forkChain.NewHead, nil
}

// ExistTxs determine if the transaction exists
func (pool *TxPImpl) ExistTxs(hash []byte, chainBlock *block.Block) (FRet, error) {

>>>>>>> 4f2bf7e0
	var r FRet
	switch {
	//case pool.existTxInPending(hash):
	//	r = FoundPending
	case pool.existTxInChain1(hash, chainBlock):
		r = FoundChain
	default:
		r = NotFound
	}
	return r
}

func (pool *TxPImpl) initBlockTx() {
	filterLimit := time.Now().UnixNano() - filterTime
	for i := pool.global.BlockChain().Length() - 1; i > 0; i-- {
		blk, err := pool.global.BlockChain().GetBlockByNumber(i)
		if err != nil {
			break
		}
		if pool.slotToNSec(blk.Head.Time) < filterLimit {
			break
		}
		pool.addBlock(blk)
	}
}

func (pool *TxPImpl) verifyTx(t *tx.Tx) TAddTx {
	if pool.pendingTx.Size() > maxCacheTxs {
		return CacheFullError
	}
<<<<<<< HEAD
	start := time.Now()
	defer func(t time.Time) {
		cost := time.Since(start).Nanoseconds() / int64(time.Microsecond)
		metricsVerifyTxTime.Observe(float64(cost), nil)
		metricsVerifyTxCount.Add(1, nil)
	}(start)
=======

>>>>>>> 4f2bf7e0
	if t.GasPrice <= 0 {
		return GasPriceError
	}
	if pool.TxTimeOut(t) {
		return TimeError
	}
	if err := t.VerifySelf(); err != nil {
		return VerifyError
	}
	return Success
}

func (pool *TxPImpl) slotToNSec(t int64) int64 {
	return common.SlotLength * t * int64(time.Second)
}

func (pool *TxPImpl) addBlock(blk *block.Block) error {
	if blk == nil {
		return errors.New("failed to linkedBlock")
	}
	if _, ok := pool.blockList.Load(string(blk.HeadHash())); ok {
		return nil
	}
	parentBlockTx, _ := pool.blockList.Load(string(blk.Head.ParentHash))
	pool.blockList.Store(string(blk.HeadHash()), newBlockTx(blk, parentBlockTx))
	return nil
}

func (pool *TxPImpl) parentHash(hash []byte) ([]byte, bool) {
	v, ok := pool.findBlock(hash)
	if !ok {
		return nil, false
	}
	return v.ParentHash, true
}

func (pool *TxPImpl) findBlock(hash []byte) (*blockTx, bool) {
	if v, ok := pool.blockList.Load(string(hash)); ok {
		return v.(*blockTx), true
	}
	return nil, false
}

func (pool *TxPImpl) existTxInChain1(txHash []byte, block *block.Block) bool {
	if block == nil {
		return false
	}
	h := block.HeadHash()
	filterLimit := pool.slotToNSec(block.Head.Time) - filterTime
	var ok bool
	for {
		ret := pool.existTxInBlock(txHash, h)
		if ret {
			return true
		}
		h, ok = pool.parentHash(h)
		if !ok {
			return false
		}
		if b, ok := pool.findBlock(h); ok {
			if b.time < filterLimit {
				return false
			}
		}
	}
}

func (pool *TxPImpl) existTxInChain2(txHash []byte, block *block.Block) bool {
	if block == nil {
		return false
	}
	b, ok := pool.findBlock(block.HeadHash())
	ilog.Error("B:%v, OK:%v", b, ok)
	if !ok {
		return false
	}
	_, ok = b.chainMap.Load(string(txHash))
	return ok
}

func (pool *TxPImpl) existTxInBlock(txHash []byte, blockHash []byte) bool {
	b, ok := pool.blockList.Load(string(blockHash))
	if !ok {
		return false
	}
	return b.(*blockTx).existTx(txHash)
}

func (pool *TxPImpl) clearBlock() {
	filterLimit := pool.slotToNSec(pool.blockCache.LinkedRoot().Block.Head.Time) - filterTime
	pool.blockList.Range(func(key, value interface{}) bool {
		if value.(*blockTx).time < filterLimit {
			pool.blockList.Delete(key)
		}
		return true
	})
}

func (pool *TxPImpl) addTx(tx *tx.Tx) TAddTx {
<<<<<<< HEAD
	start := time.Now()
	defer func(t time.Time) {
		cost := time.Since(start).Nanoseconds() / int64(time.Microsecond)
		metricsAddTxTime.Observe(float64(cost), nil)
		metricsAddTxCount.Add(1, nil)
	}(start)
=======

>>>>>>> 4f2bf7e0
	h := tx.Hash()
	if pool.existTxInChain1(h, pool.forkChain.NewHead.Block) {
		return DupError
	}
	if pool.existTxInPending(h) {
		return DupError
	}
	pool.pendingTx.Add(tx)
	return Success
}

func (pool *TxPImpl) existTxInPending(hash []byte) bool {
	return pool.pendingTx.Get(hash) != nil
}

// TxTimeOut time to verify the tx
func (pool *TxPImpl) TxTimeOut(tx *tx.Tx) bool {
<<<<<<< HEAD
	currentTime := time.Now().UnixNano()
	if tx.Time > currentTime {
		metricsTxErrType.Add(1, map[string]string{"type": "txTime > currentTime"})
		return true
	}
	if tx.Expiration <= currentTime {
		metricsTxErrType.Add(1, map[string]string{"type": "exTime <= currentTime"})
		return true
	}
	if currentTime-tx.Time > Expiration {
		metricsTxErrType.Add(1, map[string]string{"type": "nTime-txTime > expiration"})
=======
	nTime := time.Now().UnixNano()
	txTime := tx.Time
	exTime := tx.Expiration

	if txTime > nTime {
		return true
	}

	if exTime <= nTime {
		return true
	}

	if nTime-txTime > Expiration {
>>>>>>> 4f2bf7e0
		return true
	}
	return false
}

func (pool *TxPImpl) clearTimeOutTx() {
	iter := pool.pendingTx.Iter()
	t, ok := iter.Next()
	for ok {
		if pool.TxTimeOut(t) {
			pool.pendingTx.Del(t.Hash())
		}
		t, ok = iter.Next()
	}
}

func (pool *TxPImpl) updateForkChain(newHead *blockcache.BlockCacheNode) tFork {
	if pool.forkChain.NewHead == newHead {
		return sameHead
	}
	pool.forkChain.OldHead, pool.forkChain.NewHead = pool.forkChain.NewHead, newHead
	bcn, ok := pool.findForkBCN(pool.forkChain.NewHead, pool.forkChain.OldHead)
	if ok {
		pool.forkChain.ForkBCN = bcn
		return forkBCN
	}
	pool.forkChain.ForkBCN = nil
	return noForkBCN
}

func (pool *TxPImpl) findForkBCN(newHead *blockcache.BlockCacheNode, oldHead *blockcache.BlockCacheNode) (*blockcache.BlockCacheNode, bool) {
	for {
		for oldHead != nil && oldHead.Number > newHead.Number {
			oldHead = oldHead.Parent
		}
		if oldHead == nil {
			return nil, false
		}
		if oldHead == newHead {
			return oldHead, true
		}
		newHead = newHead.Parent
		if newHead == nil {
			return nil, false
		}
	}
}

func (pool *TxPImpl) doChainChangeByForkBCN() {
	newHead := pool.forkChain.NewHead
	oldHead := pool.forkChain.OldHead
	forkBCN := pool.forkChain.ForkBCN
	//Reply to txs
	filterLimit := time.Now().UnixNano() - filterTime
	for {
		if oldHead == nil || oldHead == forkBCN || pool.slotToNSec(oldHead.Block.Head.Time) < filterLimit {
			break
		}
		for _, t := range oldHead.Block.Txs {
			pool.pendingTx.Add(t)
		}
		oldHead = oldHead.Parent
	}

	//Check duplicate txs
	for {
		if newHead == nil || newHead == forkBCN || pool.slotToNSec(newHead.Block.Head.Time) < filterLimit {
			break
		}
		for _, t := range newHead.Block.Txs {
			pool.DelTx(t.Hash())
		}
		newHead = newHead.Parent
	}
}

func (pool *TxPImpl) doChainChangeByTimeout() {
	newHead := pool.forkChain.NewHead
	oldHead := pool.forkChain.OldHead
	filterLimit := time.Now().UnixNano() - filterTime
	ob, ok := pool.findBlock(oldHead.Block.HeadHash())
	if ok {
		for {
			if ob.time < filterLimit {
				break
			}
			ob.txMap.Range(func(k, v interface{}) bool {
				pool.pendingTx.Add(v.(*tx.Tx))
				return true
			})
			ob, ok = pool.findBlock(ob.ParentHash)
			if !ok {
				break
			}
		}
	}
	nb, ok := pool.findBlock(newHead.Block.HeadHash())
	if ok {
		for {
			if nb.time < filterLimit {
				break
			}
			nb.txMap.Range(func(k, v interface{}) bool {
				pool.DelTx(v.(*tx.Tx).Hash())
				return true
			})
			nb, ok = pool.findBlock(nb.ParentHash)
			if !ok {
				break
			}
		}
	}
}

func (pool *TxPImpl) testPendingTxsNum() int64 {
	return int64(pool.pendingTx.Size())
}

func (pool *TxPImpl) testBlockListNum() int64 {
	var r int64
	pool.blockList.Range(func(key, value interface{}) bool {
		r++
		return true
	})
	return r
}<|MERGE_RESOLUTION|>--- conflicted
+++ resolved
@@ -8,17 +8,8 @@
 
 	"runtime"
 
-<<<<<<< HEAD
 	"fmt"
 
-	"github.com/iost-official/Go-IOS-Protocol/common"
-	"github.com/iost-official/Go-IOS-Protocol/core/block"
-	"github.com/iost-official/Go-IOS-Protocol/core/blockcache"
-	"github.com/iost-official/Go-IOS-Protocol/core/global"
-	"github.com/iost-official/Go-IOS-Protocol/core/tx"
-	"github.com/iost-official/Go-IOS-Protocol/ilog"
-	"github.com/iost-official/Go-IOS-Protocol/p2p"
-=======
 	"github.com/iost-official/go-iost/common"
 	"github.com/iost-official/go-iost/core/block"
 	"github.com/iost-official/go-iost/core/blockcache"
@@ -26,7 +17,6 @@
 	"github.com/iost-official/go-iost/core/tx"
 	"github.com/iost-official/go-iost/ilog"
 	"github.com/iost-official/go-iost/p2p"
->>>>>>> 4f2bf7e0
 )
 
 // TxPImpl defines all the API of txpool package.
@@ -196,36 +186,8 @@
 	return pool.pendingTx.Iter(), pool.forkChain.NewHead
 }
 
-<<<<<<< HEAD
 // ExistTxs determine if the transaction exists
 func (pool *TxPImpl) ExistTxs(hash []byte, chainBlock *block.Block) FRet {
-=======
-// PendingTxs get the pending transactions
-func (pool *TxPImpl) PendingTxs(maxCnt int) (TxsList, *blockcache.BlockCacheNode, error) {
-
-	pool.mu.Lock()
-	defer pool.mu.Unlock()
-
-	var pendingList TxsList
-	iter := pool.pendingTx.Iter()
-	var i int
-	tx, ok := iter.Next()
-	for ok && i < maxCnt {
-		if !pool.TxTimeOut(tx) {
-			pendingList = append(pendingList, tx)
-		}
-		tx, ok = iter.Next()
-	}
-
-	metricsTxPoolSize.Set(float64(pool.pendingTx.Size()), nil)
-
-	return pendingList, pool.forkChain.NewHead, nil
-}
-
-// ExistTxs determine if the transaction exists
-func (pool *TxPImpl) ExistTxs(hash []byte, chainBlock *block.Block) (FRet, error) {
-
->>>>>>> 4f2bf7e0
 	var r FRet
 	switch {
 	//case pool.existTxInPending(hash):
@@ -256,16 +218,6 @@
 	if pool.pendingTx.Size() > maxCacheTxs {
 		return CacheFullError
 	}
-<<<<<<< HEAD
-	start := time.Now()
-	defer func(t time.Time) {
-		cost := time.Since(start).Nanoseconds() / int64(time.Microsecond)
-		metricsVerifyTxTime.Observe(float64(cost), nil)
-		metricsVerifyTxCount.Add(1, nil)
-	}(start)
-=======
-
->>>>>>> 4f2bf7e0
 	if t.GasPrice <= 0 {
 		return GasPriceError
 	}
@@ -365,16 +317,6 @@
 }
 
 func (pool *TxPImpl) addTx(tx *tx.Tx) TAddTx {
-<<<<<<< HEAD
-	start := time.Now()
-	defer func(t time.Time) {
-		cost := time.Since(start).Nanoseconds() / int64(time.Microsecond)
-		metricsAddTxTime.Observe(float64(cost), nil)
-		metricsAddTxCount.Add(1, nil)
-	}(start)
-=======
-
->>>>>>> 4f2bf7e0
 	h := tx.Hash()
 	if pool.existTxInChain1(h, pool.forkChain.NewHead.Block) {
 		return DupError
@@ -392,33 +334,14 @@
 
 // TxTimeOut time to verify the tx
 func (pool *TxPImpl) TxTimeOut(tx *tx.Tx) bool {
-<<<<<<< HEAD
 	currentTime := time.Now().UnixNano()
 	if tx.Time > currentTime {
-		metricsTxErrType.Add(1, map[string]string{"type": "txTime > currentTime"})
 		return true
 	}
 	if tx.Expiration <= currentTime {
-		metricsTxErrType.Add(1, map[string]string{"type": "exTime <= currentTime"})
 		return true
 	}
 	if currentTime-tx.Time > Expiration {
-		metricsTxErrType.Add(1, map[string]string{"type": "nTime-txTime > expiration"})
-=======
-	nTime := time.Now().UnixNano()
-	txTime := tx.Time
-	exTime := tx.Expiration
-
-	if txTime > nTime {
-		return true
-	}
-
-	if exTime <= nTime {
-		return true
-	}
-
-	if nTime-txTime > Expiration {
->>>>>>> 4f2bf7e0
 		return true
 	}
 	return false
