--- conflicted
+++ resolved
@@ -13,11 +13,8 @@
 	"github.com/iost-official/Go-IOS-Protocol/core/blockcache"
 	"github.com/iost-official/Go-IOS-Protocol/core/global"
 	"github.com/iost-official/Go-IOS-Protocol/core/tx"
-<<<<<<< HEAD
+	"github.com/iost-official/Go-IOS-Protocol/crypto"
 	"github.com/iost-official/Go-IOS-Protocol/ilog"
-=======
-	"github.com/iost-official/Go-IOS-Protocol/crypto"
->>>>>>> 7d2f030b
 	"github.com/iost-official/Go-IOS-Protocol/p2p"
 	"github.com/iost-official/Go-IOS-Protocol/p2p/mocks"
 	. "github.com/smartystreets/goconvey/convey"
@@ -25,13 +22,8 @@
 
 var (
 	dbPath1 = "txDB"
-<<<<<<< HEAD
 	dbPath2 = "StateDB"
 	dbPath3 = "BlockChainDB"
-=======
-	dbPath2 = "StatePoolDB"
-	dbPath3 = "blockChainDB"
->>>>>>> 7d2f030b
 )
 
 func TestNewTxPoolImpl(t *testing.T) {
@@ -62,10 +54,6 @@
 			accountList = append(accountList, newAccount)
 			witnessList = append(witnessList, newAccount.ID)
 		}
-<<<<<<< HEAD
-=======
-
->>>>>>> 7d2f030b
 		conf := &common.Config{
 			DB: &common.DBConfig{},
 		}
@@ -255,56 +243,6 @@
 
 			So(txPool.testPendingTxsNum(), ShouldEqual, 10)
 		})
-<<<<<<< HEAD
-
-		Convey("concurrent", func() {
-			txCnt := 10
-			blockCnt := 100
-			bl := genNodes(accountList, witnessList, blockCnt, txCnt, true)
-			ch := make(chan int, 4)
-			//ilog.Debug(("genNodes impl")
-			go func() {
-				for _, bcn := range bl {
-					txPool.AddLinkedNode(bcn, bcn)
-				}
-				ch <- 1
-			}()
-
-			go func() {
-				for i := 0; i < 100; i++ {
-					t := genTx(accountList[0], expiration)
-					txPool.AddTx(t)
-				}
-				ch <- 2
-			}()
-
-			go func() {
-				for i := 0; i < 10000; i++ {
-					txPool.PendingTxs(10000000)
-				}
-				ch <- 3
-			}()
-			////time.Sleep(5*time.Second)
-
-			t := genTx(accountList[0], expiration)
-			txPool.AddTx(t)
-			go func() {
-				for i := 0; i < 10000; i++ {
-					txPool.ExistTxs(t.Hash(), bl[blockCnt-10].Block)
-				}
-				ch <- 4
-			}()
-
-			for i := 0; i < 4; i++ {
-				<-ch
-				//ilog.Debug(("ch :", a)
-			}
-		})
-
-		gl.StateDB().Close()
-		gl.BlockChain().Close()
-		stopTest()
-=======
 		//
 		//Convey("concurrent", func() {
 		//	txCnt := 10
@@ -352,7 +290,6 @@
 		//})
 
 		stopTest(gl)
->>>>>>> 7d2f030b
 	})
 }
 
@@ -567,14 +504,10 @@
 	return BlockCache, accountList, witnessList, txPool, gl
 }
 
-<<<<<<< HEAD
-func stopTest() {
-=======
 func stopTest(gl global.BaseVariable) {
 
 	gl.StateDB().Close()
-
->>>>>>> 7d2f030b
+	gl.BlockChain().Close()
 	os.RemoveAll(dbPath1)
 	os.RemoveAll(dbPath2)
 	os.RemoveAll(dbPath3)
