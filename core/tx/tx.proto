syntax = "proto3";

import "github.com/iost-official/go-iost/crypto/signature.proto";
package tx;

message ActionRaw {
    string contract = 1;
    string actionName = 2;
    string data = 3;
}

message TxRaw {
    int64 time = 1;
    int64 expiration = 2;
    int64 gasLimit = 3;
    int64 gasPrice = 4;
    repeated ActionRaw actions = 5;
    repeated string signers = 6;
    repeated crypto.SignatureRaw signs = 7;
    string publisher = 8;
<<<<<<< HEAD
    repeated crypto.SignatureRaw publishSigns = 9;
    int64 delaySecond = 10;
=======
    crypto.SignatureRaw publishSign = 9;
    int64 delay = 10;
    bytes referredTx = 11;
>>>>>>> 8a1e7b57
}

message ReceiptRaw {
    int32 type = 1;
    string content = 2;
}

message StatusRaw {
    int32 code = 1;
    string message = 2;
}

message TxReceiptRaw {
    bytes txHash = 1;
    int64 gasUsage = 2;
    StatusRaw status = 3;
    int32 succActionNum = 4;
    repeated ReceiptRaw receipts = 5;
}<|MERGE_RESOLUTION|>--- conflicted
+++ resolved
@@ -18,14 +18,9 @@
     repeated string signers = 6;
     repeated crypto.SignatureRaw signs = 7;
     string publisher = 8;
-<<<<<<< HEAD
     repeated crypto.SignatureRaw publishSigns = 9;
-    int64 delaySecond = 10;
-=======
-    crypto.SignatureRaw publishSign = 9;
     int64 delay = 10;
     bytes referredTx = 11;
->>>>>>> 8a1e7b57
 }
 
 message ReceiptRaw {
