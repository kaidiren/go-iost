package tx

import (
	"fmt"

	"github.com/iost-official/go-iost/common"
	txpb "github.com/iost-official/go-iost/core/tx/pb"
)

// StatusCode status code of transaction execution result
type StatusCode int32

// tx execution result
const (
	Success StatusCode = iota
	ErrorGasRunOut
	ErrorBalanceNotEnough
	ErrorParamter // parameter mismatch when calling function
	ErrorRuntime  // runtime error
	ErrorTimeout
	ErrorTxFormat         // tx format errors
	ErrorDuplicateSetCode // more than one set code action in a tx
	ErrorUnknown          // other errors
)

// Return is the result of txreceipt.
type Return struct {
	FuncName string
	Value    string
}

// ToPb convert Return to proto buf data structure.
func (r *Return) ToPb() *txpb.Return {
	return &txpb.Return{
		FuncName: r.FuncName,
		Value:    r.Value,
	}
}

// FromPb convert Return from proto buf data structure.
func (r *Return) FromPb(s *txpb.Return) *Return {
	r.FuncName = s.FuncName
	r.Value = s.Value
	return r
}

// Status status of transaction execution result, including code and message
type Status struct {
	Code    StatusCode
	Message string
}

// ToPb convert Status to proto buf data structure.
func (s *Status) ToPb() *txpb.Status {
	return &txpb.Status{
		Code:    int32(s.Code),
		Message: s.Message,
	}
}

// FromPb convert Status from proto buf data structure.
func (s *Status) FromPb(st *txpb.Status) *Status {
	s.Code = StatusCode(st.Code)
	s.Message = st.Message
	return s
}

// Receipt generated when applying transaction
type Receipt struct {
	FuncName string
	Content  string // can be a raw string or a json string
}

// ToPb convert Receipt to proto buf data structure.
func (r *Receipt) ToPb() *txpb.Receipt {
	return &txpb.Receipt{
		FuncName: r.FuncName,
		Content:  r.Content,
	}
}

// FromPb convert Receipt from proto buf data structure.
func (r *Receipt) FromPb(rp *txpb.Receipt) *Receipt {
	r.FuncName = rp.FuncName
	r.Content = rp.Content
	return r
}

// TxReceipt Transaction Receipt
type TxReceipt struct { //nolint:golint
	TxHash   []byte
	GasUsage int64
	RAMUsage map[string]int64
	Status   *Status
	Returns  []*Return
	Receipts []*Receipt
}

// NewTxReceipt generate tx receipt for a tx hash
func NewTxReceipt(txHash []byte) *TxReceipt {
	var status = &Status{
		Code:    Success,
		Message: "",
	}
	return &TxReceipt{
		TxHash:   txHash,
		GasUsage: 0,
		RAMUsage: make(map[string]int64),
		Status:   status,
		Returns:  []*Return{},
		Receipts: []*Receipt{},
	}
}

// ToPb convert TxReceipt to proto buf data structure.
func (r *TxReceipt) ToPb() *txpb.TxReceipt {
	tr := &txpb.TxReceipt{
		TxHash:   r.TxHash,
		GasUsage: r.GasUsage,
		Status:   r.Status.ToPb(),
		Returns:  []*txpb.Return{},
		Receipts: []*txpb.Receipt{},
	}

	tr.RamUsageName, tr.RamUsage = mapToSortedSlices(r.RAMUsage)

	for _, rt := range r.Returns {
		if rt == nil {
			fmt.Println("rt is nil")
			break
		}
		tr.Returns = append(tr.Returns, rt.ToPb())
	}
	for _, re := range r.Receipts {
		tr.Receipts = append(tr.Receipts, re.ToPb())
	}
	return tr
}

// Encode TxReceipt as byte array
func (r *TxReceipt) Encode() []byte {
	b, err := r.ToPb().Marshal()
	if err != nil {
		panic(err)
	}
	return b
}

// FromPb convert TxReceipt from proto buf data structure
func (r *TxReceipt) FromPb(tr *txpb.TxReceipt) *TxReceipt {
	r.TxHash = tr.TxHash
	r.GasUsage = tr.GasUsage
	r.RAMUsage = make(map[string]int64)
	for i, k := range tr.RamUsageName {
		r.RAMUsage[k] = tr.RamUsage[i]
	}
	s := &Status{}
	r.Status = s.FromPb(tr.Status)
	for _, rt := range tr.Returns {
		re := &Return{}
		r.Returns = append(r.Returns, re.FromPb(rt))
	}
	for _, re := range tr.Receipts {
		rc := &Receipt{}
		r.Receipts = append(r.Receipts, rc.FromPb(re))
	}
	return r
}

// Decode TxReceipt from byte array
func (r *TxReceipt) Decode(b []byte) error {
	tr := &txpb.TxReceipt{}
	err := tr.Unmarshal(b)
	if err != nil {
		return err
	}
	r.FromPb(tr)
	return nil
}

// Hash return byte hash
func (r *TxReceipt) Hash() []byte {
	return common.Sha3(r.Encode())
}

func (r *TxReceipt) String() string {
<<<<<<< HEAD
	tr := r.ToPb()
=======
	if r == nil {
		return "<nil TxReceipt>"
	}
	tr := &txpb.TxReceipt{
		TxHash:   r.TxHash,
		GasUsage: r.GasUsage,
		Status:   r.Status.ToPb(),
	}
>>>>>>> ba96c6ec
	return tr.String()
}

func mapToSortedSlices(m map[string]int64) ([]string, []int64) {
	var sk = make([]string, 0)
	var sv = make([]int64, 0)
	for k, v := range m {
		sk = append(sk, k)
		sv = append(sv, v)
	}

	for i := 1; i < len(sk); i++ {
		for j := 0; j < len(sk)-i; j++ {
			if sk[j] > sk[j+1] {
				sk[j], sk[j+1] = sk[j+1], sk[j]
				sv[j], sv[j+1] = sv[j+1], sv[j]
			}
		}
	}
	return sk, sv
}<|MERGE_RESOLUTION|>--- conflicted
+++ resolved
@@ -184,18 +184,10 @@
 }
 
 func (r *TxReceipt) String() string {
-<<<<<<< HEAD
-	tr := r.ToPb()
-=======
 	if r == nil {
 		return "<nil TxReceipt>"
 	}
-	tr := &txpb.TxReceipt{
-		TxHash:   r.TxHash,
-		GasUsage: r.GasUsage,
-		Status:   r.Status.ToPb(),
-	}
->>>>>>> ba96c6ec
+	tr := r.ToPb()
 	return tr.String()
 }
 
