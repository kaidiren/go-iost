package tx

import (
	"errors"
	"fmt"
	"strconv"
	"time"

	"strings"

	"github.com/iost-official/go-iost/account"
	"github.com/iost-official/go-iost/common"
	"github.com/iost-official/go-iost/crypto"
)

//go:generate protoc  --go_out=plugins=grpc:. ./core/tx/tx.proto

// Tx Transaction structure
type Tx struct {
<<<<<<< HEAD
	hash         []byte
	Time         int64               `json:"time"`
	Expiration   int64               `json:"expiration"`
	GasPrice     int64               `json:"gas_price"`
	GasLimit     int64               `json:"gas_limit"`
	DelaySecond  int64               `json:"delay_second"`
	Actions      []*Action           `json:"-"`
	Signers      []string            `json:"-"`
	Signs        []*crypto.Signature `json:"-"`
	Publisher    string              `json:"-"`
	PublishSigns []*crypto.Signature `json:"-"`
=======
	hash        []byte
	Time        int64               `json:"time"`
	Expiration  int64               `json:"expiration"`
	GasPrice    int64               `json:"gas_price"`
	GasLimit    int64               `json:"gas_limit"`
	Delay       int64               `json:"delay"`
	Actions     []*Action           `json:"-"`
	Signers     []string            `json:"-"`
	Signs       []*crypto.Signature `json:"-"`
	Publisher   string              `json:"-"`
	PublishSign *crypto.Signature   `json:"-"`
	ReferredTx  []byte              `json:"referred_tx"`
>>>>>>> 8a1e7b57
}

// NewTx return a new Tx
func NewTx(actions []*Action, signers []string, gasLimit, gasPrice, expiration, delay int64) *Tx {
	return &Tx{
<<<<<<< HEAD
		Time:         time.Now().UnixNano(),
		Actions:      actions,
		Signers:      signers,
		GasLimit:     gasLimit,
		GasPrice:     gasPrice,
		Expiration:   expiration,
		hash:         nil,
		PublishSigns: []*crypto.Signature{},
		DelaySecond:  delaySecond,
=======
		Time:        time.Now().UnixNano(),
		Actions:     actions,
		Signers:     signers,
		GasLimit:    gasLimit,
		GasPrice:    gasPrice,
		Expiration:  expiration,
		hash:        nil,
		PublishSign: &crypto.Signature{},
		Delay:       delay,
>>>>>>> 8a1e7b57
	}
}

// SignTxContent sign tx content, only signers should do this
func SignTxContent(tx *Tx, id string, account *account.KeyPair) (*crypto.Signature, error) {
	if !tx.containSigner(id) {
		return nil, errors.New("account not included in signer list of this transaction")
	}
	return account.Sign(tx.baseHash()), nil
}

func (t *Tx) containSigner(id string) bool {
	for _, signer := range t.Signers {
		if strings.HasPrefix(signer, id) {
			return true
		}
	}
	return false
}

func (t *Tx) baseHash() []byte {
	tr := &TxRaw{
		Time:       t.Time,
		Expiration: t.Expiration,
		GasLimit:   t.GasLimit,
		GasPrice:   t.GasPrice,
		Signers:    t.Signers,
		Delay:      t.Delay,
	}
	for _, a := range t.Actions {
		tr.Actions = append(tr.Actions, &ActionRaw{
			Contract:   a.Contract,
			ActionName: a.ActionName,
			Data:       a.Data,
		})
	}

	b, err := tr.Marshal()
	if err != nil {
		panic(err)
	}
	return common.Sha3(b)
}

// SignTx sign the whole tx, including signers' signature, only publisher should do this
func SignTx(tx *Tx, id string, kps []*account.KeyPair, signs ...*crypto.Signature) (*Tx, error) {
	tx.Signs = append(tx.Signs, signs...)

	tx.PublishSigns = []*crypto.Signature{}
	for _, kp := range kps {
		sig := kp.Sign(tx.publishHash())
		tx.PublishSigns = append(tx.PublishSigns, sig)
	}
	tx.Publisher = id
	tx.hash = nil
	return tx, nil
}

// publishHash
func (t *Tx) publishHash() []byte {
	tr := &TxRaw{
		Time:       t.Time,
		Expiration: t.Expiration,
		GasLimit:   t.GasLimit,
		GasPrice:   t.GasPrice,
		Signers:    t.Signers,
		Delay:      t.Delay,
	}
	for _, a := range t.Actions {
		tr.Actions = append(tr.Actions, &ActionRaw{
			Contract:   a.Contract,
			ActionName: a.ActionName,
			Data:       a.Data,
		})
	}

	for _, s := range t.Signs {
		tr.Signs = append(tr.Signs, &crypto.SignatureRaw{
			Algorithm: int32(s.Algorithm),
			Sig:       s.Sig,
			PubKey:    s.Pubkey,
		})
	}

	b, err := tr.Marshal()
	if err != nil {
		panic(err)
	}
	return common.Sha3(b)
}

// ToTxRaw convert tx to TxRaw for transmission
func (t *Tx) ToTxRaw() *TxRaw {
	tr := &TxRaw{
		Time:       t.Time,
		Expiration: t.Expiration,
		GasLimit:   t.GasLimit,
		GasPrice:   t.GasPrice,
		Signers:    t.Signers,
		Delay:      t.Delay,
		ReferredTx: t.ReferredTx,
	}
	for _, a := range t.Actions {
		tr.Actions = append(tr.Actions, &ActionRaw{
			Contract:   a.Contract,
			ActionName: a.ActionName,
			Data:       a.Data,
		})
	}

	for _, s := range t.Signs {
		tr.Signs = append(tr.Signs, &crypto.SignatureRaw{
			Algorithm: int32(s.Algorithm),
			Sig:       s.Sig,
			PubKey:    s.Pubkey,
		})
	}
	tr.Publisher = t.Publisher
	tr.PublishSigns = []*crypto.SignatureRaw{}
	for _, sig := range t.PublishSigns {
		tr.PublishSigns = append(tr.PublishSigns, &crypto.SignatureRaw{
			Algorithm: int32(sig.Algorithm),
			Sig:       sig.Sig,
			PubKey:    sig.Pubkey,
		})
	}
	return tr
}

// Encode tx to byte array
func (t *Tx) Encode() []byte {
	tr := t.ToTxRaw()
	b, err := tr.Marshal()
	if err != nil {
		panic(err)
	}
	return b
}

// FromTxRaw convert tx from TxRaw
func (t *Tx) FromTxRaw(tr *TxRaw) {
	t.Time = tr.Time
	t.Expiration = tr.Expiration
	t.GasLimit = tr.GasLimit
	t.GasPrice = tr.GasPrice
	t.Actions = []*Action{}
	t.Delay = tr.Delay
	t.ReferredTx = tr.ReferredTx
	for _, a := range tr.Actions {
		t.Actions = append(t.Actions, &Action{
			Contract:   a.Contract,
			ActionName: a.ActionName,
			Data:       a.Data,
		})
	}
	t.Signers = tr.Signers
	t.Signs = []*crypto.Signature{}
	for _, sr := range tr.Signs {
		t.Signs = append(t.Signs, &crypto.Signature{
			Algorithm: crypto.Algorithm(sr.Algorithm),
			Sig:       sr.Sig,
			Pubkey:    sr.PubKey,
		})
	}
	t.Publisher = tr.Publisher
	t.PublishSigns = []*crypto.Signature{}
	for _, sig := range tr.PublishSigns {
		t.PublishSigns = append(t.PublishSigns, &crypto.Signature{
			Algorithm: crypto.Algorithm(sig.Algorithm),
			Sig:       sig.Sig,
			Pubkey:    sig.PubKey,
		})
	}
	t.hash = nil
}

// Decode tx from byte array
func (t *Tx) Decode(b []byte) error {
	tr := &TxRaw{}
	err := tr.Unmarshal(b)
	if err != nil {
		return err
	}
	t.FromTxRaw(tr)
	return nil
}

// String return human-readable tx
func (t *Tx) String() string {
	str := "Tx{\n"
	str += "	Time: " + strconv.FormatInt(t.Time, 10) + ",\n"
	str += "	Publisher: " + string(t.Publisher) + ",\n"
	str += "	Action:\n"
	for _, a := range t.Actions {
		str += "		" + a.String()
	}
	str += "}\n"
	return str
}

// Hash return cached hash if exists, or calculate with Sha3
func (t *Tx) Hash() []byte {
	if t.hash == nil {
		t.hash = common.Sha3(t.Encode())
	}
	return t.hash
}

// VerifySelf verify tx's signature
func (t *Tx) VerifySelf() error { // only check whether sigs are legal
	if t.Delay > 0 && len(t.ReferredTx) > 0 {
		return errors.New("invalid tx. including both delaysecond and referredtx")
	}
	if len(t.ReferredTx) > 0 {
		return nil
	}
	baseHash := t.baseHash()
	//signerSet := make(map[string]bool)
	for _, sign := range t.Signs {
		ok := sign.Verify(baseHash)
		if !ok {
			return fmt.Errorf("signer error")
		}
		//signerSet[account.GetIDByPubkey(sign.Pubkey)] = true
	}
	//for _, signer := range t.Signers {
	//	if _, ok := signerSet[signer]; !ok {
	//		return fmt.Errorf("signer not enough")
	//	}
	//}
	if len(t.PublishSigns) == 0 {
		return fmt.Errorf("publisher empty error")
	}
	for _, sign := range t.PublishSigns {
		ok := sign != nil && sign.Verify(t.publishHash())
		if !ok {
			return fmt.Errorf("publisher error")
		}
	}
	return nil
}

// VerifySigner verify signer's signature
func (t *Tx) VerifySigner(sig *crypto.Signature) bool {
	return sig.Verify(t.baseHash())
}<|MERGE_RESOLUTION|>--- conflicted
+++ resolved
@@ -17,38 +17,23 @@
 
 // Tx Transaction structure
 type Tx struct {
-<<<<<<< HEAD
 	hash         []byte
 	Time         int64               `json:"time"`
 	Expiration   int64               `json:"expiration"`
 	GasPrice     int64               `json:"gas_price"`
 	GasLimit     int64               `json:"gas_limit"`
-	DelaySecond  int64               `json:"delay_second"`
+	Delay        int64               `json:"delay"`
 	Actions      []*Action           `json:"-"`
 	Signers      []string            `json:"-"`
 	Signs        []*crypto.Signature `json:"-"`
 	Publisher    string              `json:"-"`
 	PublishSigns []*crypto.Signature `json:"-"`
-=======
-	hash        []byte
-	Time        int64               `json:"time"`
-	Expiration  int64               `json:"expiration"`
-	GasPrice    int64               `json:"gas_price"`
-	GasLimit    int64               `json:"gas_limit"`
-	Delay       int64               `json:"delay"`
-	Actions     []*Action           `json:"-"`
-	Signers     []string            `json:"-"`
-	Signs       []*crypto.Signature `json:"-"`
-	Publisher   string              `json:"-"`
-	PublishSign *crypto.Signature   `json:"-"`
-	ReferredTx  []byte              `json:"referred_tx"`
->>>>>>> 8a1e7b57
+	ReferredTx   []byte              `json:"referred_tx"`
 }
 
 // NewTx return a new Tx
 func NewTx(actions []*Action, signers []string, gasLimit, gasPrice, expiration, delay int64) *Tx {
 	return &Tx{
-<<<<<<< HEAD
 		Time:         time.Now().UnixNano(),
 		Actions:      actions,
 		Signers:      signers,
@@ -57,18 +42,7 @@
 		Expiration:   expiration,
 		hash:         nil,
 		PublishSigns: []*crypto.Signature{},
-		DelaySecond:  delaySecond,
-=======
-		Time:        time.Now().UnixNano(),
-		Actions:     actions,
-		Signers:     signers,
-		GasLimit:    gasLimit,
-		GasPrice:    gasPrice,
-		Expiration:  expiration,
-		hash:        nil,
-		PublishSign: &crypto.Signature{},
-		Delay:       delay,
->>>>>>> 8a1e7b57
+		Delay:        delay,
 	}
 }
 
@@ -260,7 +234,7 @@
 func (t *Tx) String() string {
 	str := "Tx{\n"
 	str += "	Time: " + strconv.FormatInt(t.Time, 10) + ",\n"
-	str += "	Publisher: " + string(t.Publisher) + ",\n"
+	str += "	Publisher: " + t.Publisher + ",\n"
 	str += "	Action:\n"
 	for _, a := range t.Actions {
 		str += "		" + a.String()
