--- conflicted
+++ resolved
@@ -11,6 +11,7 @@
 	"github.com/iost-official/Go-IOS-Protocol/consensus/verifier"
 	"github.com/iost-official/Go-IOS-Protocol/core/block"
 	"github.com/iost-official/Go-IOS-Protocol/core/tx"
+	"github.com/iost-official/Go-IOS-Protocol/crypto"
 	"github.com/iost-official/Go-IOS-Protocol/db"
 	"github.com/iost-official/Go-IOS-Protocol/vm"
 )
@@ -41,20 +42,15 @@
 	config     *common.Config
 }
 
-<<<<<<< HEAD
 func GenGenesis(initTime int64, db db.MVCCDB) (*block.Block, error) {
-	var acts []tx.Action
+	var acts []*tx.Action
 	for k, v := range account.GenesisAccount {
 		act := tx.NewAction("iost.system", "IssueIOST", fmt.Sprintf(`["%v", %v]`, k, strconv.FormatInt(v, 10)))
-		acts = append(acts, act)
+		acts = append(acts, &act)
 	}
 	trx := tx.NewTx(acts, nil, 0, 0, 0)
 	acc, err := account.NewAccount(common.Base58Decode("BQd9x7rQk9Y3rVWRrvRxk7DReUJWzX4WeP9H9H4CV8Mt"))
-=======
-func New(conf *common.Config) (*BaseVariableImpl, error) {
 
-	blockChain, err := block.NewBlockChainDB(conf.DB.LdbPath)
->>>>>>> 7d2f030b
 	if err != nil {
 		return nil, err
 	}
@@ -76,6 +72,7 @@
 	}
 	blk := block.Block{
 		Head:     &blockHead,
+		Sign:     &crypto.Signature{},
 		Txs:      []*tx.Tx{&trx},
 		Receipts: []*tx.TxReceipt{txr},
 	}
@@ -109,20 +106,7 @@
 		if err != nil {
 			return nil, fmt.Errorf("push block in blockChain failed, stop the program. err: %v", err)
 		}
-<<<<<<< HEAD
 		err = stateDB.Flush(string(blk.HeadHash()))
-=======
-		stateDB.Tag(string(blk.HeadHash()))
-		err = stateDB.Flush(string(blk.HeadHash()))
-		if err != nil {
-			return nil, fmt.Errorf("flush state db failed, stop the pogram. err: %v", err)
-		}
-	} else {
-		blk, err = blockChain.GetBlockByHash([]byte(hash))
->>>>>>> 7d2f030b
-		if err != nil {
-			return nil, fmt.Errorf("flush stateDB failed, stop the program. err: %v", err)
-		}
 	}
 	hash := stateDB.CurrentTag()
 	blk, err = blockChain.GetBlockByHash([]byte(hash))
@@ -134,64 +118,28 @@
 		if err != nil {
 			return nil, fmt.Errorf("get block by number failed, stop the pogram. err: %v", err)
 		}
-<<<<<<< HEAD
 		err = verifier.VerifyBlockWithVM(blk, stateDB)
 		if err != nil {
 			return nil, fmt.Errorf("verify block with VM failed, stop the pogram. err: %v", err)
 		}
 		stateDB.Tag(string(blk.HeadHash()))
-=======
-		verifier.VerifyBlockWithVM(blk, stateDB)
-		stateDB.Tag(string(blk.HeadHash()))
-		//if blk.Head.Number%1000 == 0 {
->>>>>>> 7d2f030b
 		err = stateDB.Flush(string(blk.HeadHash()))
 		if err != nil {
 			return nil, fmt.Errorf("flush stateDB failed, stop the pogram. err: %v", err)
 		}
-		//}
 	}
-<<<<<<< HEAD
-	txDB, err := tx.NexTxDB(conf.DB.LdbPath + "txDB")
+	txDB, err := tx.NexTxDB(conf.DB.LdbPath + "TXDB")
 	if err != nil {
 		return nil, fmt.Errorf("new txDB failed, stop the program")
-=======
-	/*
-		hash = stateDB.CurrentTag()
-		blk, err = blockChain.Top()
-		if err != nil {
-			return nil, fmt.Errorf("blockchain top failed, stop the pogram. err: %v", err)
-		}
-		if string(blk.HeadHash()) != hash {
-			err = stateDB.Flush(string(blk.HeadHash()))
-			if err != nil {
-				return nil, fmt.Errorf("flush state db failed, stop the pogram. err: %v", err)
-			}
-		}
-	*/
-
-	txDb := tx.NewTxDB(conf.DB.LdbPath)
-
-	if txDb == nil {
-		return nil, errors.New("new txdb failed, stop the program.")
->>>>>>> 7d2f030b
 	}
 	n := &BaseVariableImpl{blockChain: blockChain, stateDB: stateDB, txDB: txDB, mode: ModeNormal, config: conf}
 	return n, nil
 }
 
 func FakeNew() BaseVariable {
-<<<<<<< HEAD
-	blockChain, _ := block.NewBlockChain("./db/")
+	blockChain, _ := block.NewBlockChain("./db/BlockChainDB")
 	stateDB, _ := db.NewMVCCDB("./db/StateDB")
-	txDB, _ := tx.NexTxDB("./db/")
-=======
-	blockChain, _ := block.NewBlockChainDB("./")
-	stateDB, _ := db.NewMVCCDB("StateDB")
-	txDBfdafad := tx.NewTxDB("./")
-	mode := Mode{}
-	mode.SetMode(ModeNormal)
->>>>>>> 7d2f030b
+	txDB, _ := tx.NexTxDB("./db/TXDB")
 	config := common.Config{}
 	return &BaseVariableImpl{blockChain, stateDB, txDB, ModeNormal, &config}
 }
