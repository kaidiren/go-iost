--- conflicted
+++ resolved
@@ -48,13 +48,8 @@
 
 func GenGenesis(db db.MVCCDB, witnessInfo []string) (*block.Block, error) {
 	var acts []*tx.Action
-<<<<<<< HEAD
 	for i := 0; i < len(witnessInfo)/2; i++ {
 		act := tx.NewAction("iost.system", "IssueIOST", fmt.Sprintf(`["%v", %v]`, witnessInfo[2*i], witnessInfo[2*i+1]))
-=======
-	for _, k := range account.WitnessList {
-		act := tx.NewAction("iost.system", "IssueIOST", fmt.Sprintf(`["%v", %v]`, k, strconv.FormatInt(account.GenesisAccount[k], 10)))
->>>>>>> fbf85b82
 		acts = append(acts, &act)
 	}
 	trx := tx.NewTx(acts, nil, 0, 0, 0)
