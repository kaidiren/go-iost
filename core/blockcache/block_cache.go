--- conflicted
+++ resolved
@@ -3,6 +3,7 @@
 import (
 	"errors"
 	"fmt"
+	"strconv"
 	"sync"
 
 	"github.com/iost-official/go-iost/common"
@@ -346,11 +347,7 @@
 			ilog.Errorf("Database error, BlockChain Push err:%v", err)
 			return err
 		}
-<<<<<<< HEAD
-		ilog.Info("[pob] confirm ", retain.Number)
-=======
-		ilog.Info("confirm ", retain.Head.Number)
->>>>>>> 15a8ad1f
+		ilog.Info("[pob] confirm ", retain.Head.Number)
 		err = bc.baseVariable.StateDB().Flush(string(retain.Block.HeadHash()))
 		if err != nil {
 			ilog.Errorf("flush mvcc error: %v", err)
@@ -409,7 +406,6 @@
 // Head return head of block cache
 func (bc *BlockCacheImpl) Head() *BlockCacheNode {
 	return bc.head
-<<<<<<< HEAD
 }
 
 // Draw returns the linkedroot's and singleroot's tree graph.
@@ -430,6 +426,4 @@
 		root.AddNode(pattern)
 		c.DrawChildren(root.FindLastNode())
 	}
-=======
->>>>>>> 15a8ad1f
 }