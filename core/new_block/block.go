package block

import (
	"fmt"
	"strconv"

	"github.com/iost-official/Go-IOS-Protocol/common"
	"github.com/iost-official/Go-IOS-Protocol/core/new_tx"
)

//go:generate gencode go -schema=structs.schema -package=block

type Block struct {
	hash     []byte
	Head     BlockHead
	Txs      []tx.Tx
	Receipts []tx.TxReceipt
}

/*
func (d *Block) String() string {
	str := "Block{\n"
	str += "	BlockHead{\n"
	str += "		Number: " + strconv.FormatInt(d.Head.Number, 10) + ",\n"
	str += "		Time: " + strconv.FormatInt(d.Head.Time, 10) + ",\n"
	str += "		Witness: " + d.Head.Witness + ",\n"
	str += "	}\n"

	str += "	Txs {\n"
	//for _, tx := range d.Txs {
	//	//str += tx.String()
	//}
	str += "	}\n"
	str += "	Receipts {\n"
	//for _, receipt := range d.Receipts {
	//	str += receipt.String()
	//}
	str += "	}\n"
	str += "}\n"
	return str
}
*/

func (d *Block) CalculateTxsHash() []byte {
	treeHash := make([]byte, 0)
	for _, tx := range d.Txs {
		treeHash = append(treeHash, tx.Publisher.Sig...)
	}
	return common.Sha256(treeHash)
}

func (d *Block) CalculateMerkleHash() []byte {
<<<<<<< HEAD

=======
	return nil
>>>>>>> e6d47363
}

func (d *Block) Encode() []byte {
	txs := make([][]byte, 0)
	for _, t := range d.Txs {
		txs = append(txs, t.Encode())
	}
	rpts := make([][]byte, 0)
	for _, r := range d.Receipts {
		rpts = append(rpts, r.Encode())
	}
	br := BlockRaw{d.Head, txs, rpts}
	b, err := br.Marshal(nil)
	if err != nil {
		panic(err)
	}
	d.hash = nil
	return b
}

func (d *Block) Decode(bin []byte) (err error) {
	var br BlockRaw
	defer func() {
		if r := recover(); r != nil {
			err = fmt.Errorf("%v", r)
		}
	}()

	_, err = br.Unmarshal(bin)
	d.Head = br.Head
	for _, t := range br.Txs {
		var tt tx.Tx
		err = tt.Decode(t)
		if err != nil {
			return err
		}
		d.Txs = append(d.Txs, tt)
	}
	for _, r := range br.Receipts {
		var rcpt tx.TxReceipt
		err = rcpt.Decode(r)
		if err != nil {
			return err
		}
		d.Receipts = append(d.Receipts, rcpt)
	}
	return nil
}

func (d *Block) HashID() string {
	id := d.Head.Witness +
		strconv.FormatInt(d.Head.Time, 10) +
		strconv.FormatInt(d.Head.Number, 10) +
		strconv.FormatInt(d.Head.Version, 10)
	return id
}

func (d *Block) HeadHash() []byte {
	if d.hash == nil {
		d.hash = d.Head.Hash()
	}
	return d.hash
}

func (d *Block) GetTx(x int) tx.Tx {
	if x < len(d.Txs) {
		return d.Txs[x]
	} else {
		return tx.Tx{}
	}
}

func (d *Block) LenTx() int {
	return len(d.Txs)
}

func (d *BlockHead) Encode() []byte {
	bin, err := d.Marshal(nil)
	if err != nil {
		panic(err)
	}
	return bin
}

func (d *BlockHead) Decode(bin []byte) error {
	_, err := d.Unmarshal(bin)
	return err
}

func (d *BlockHead) Hash() []byte {
	return common.Sha256(d.Encode())
}<|MERGE_RESOLUTION|>--- conflicted
+++ resolved
@@ -50,11 +50,7 @@
 }
 
 func (d *Block) CalculateMerkleHash() []byte {
-<<<<<<< HEAD
-
-=======
 	return nil
->>>>>>> e6d47363
 }
 
 func (d *Block) Encode() []byte {
