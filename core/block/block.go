--- conflicted
+++ resolved
@@ -18,46 +18,6 @@
 	Receipts []*tx.TxReceipt
 }
 
-<<<<<<< HEAD
-=======
-func GenGenesis(initTime int64) (*Block, error) {
-	//var code string
-	var acts []*tx.Action
-	for k, v := range account.GenesisAccount {
-		//code += fmt.Sprintf("@PutHM iost %v f%v\n", k, v)
-		act := tx.NewAction("iost.system", "IssueIOST", fmt.Sprintf(`["%v", %v]`, k, strconv.FormatInt(v, 10)))
-		acts = append(acts, &act)
-	}
-
-	txn := tx.NewTx(acts, nil, 0, 0, 0)
-
-	act, err := account.NewAccount(common.Base58Decode("BQd9x7rQk9Y3rVWRrvRxk7DReUJWzX4WeP9H9H4CV8Mt"))
-	if err != nil {
-		panic(err)
-	}
-
-	txn, err = tx.SignTx(txn, act)
-	if err != nil {
-		panic(err)
-	}
-	genesis := &Block{
-		Head: &BlockHead{
-			Version: 0,
-			Number:  0,
-			Time:    initTime,
-		},
-		Sign:     &crypto.Signature{},
-		Txs:      []*tx.Tx{&txn},
-		Receipts: make([]*tx.TxReceipt, 0),
-	}
-	err = genesis.CalculateHeadHash()
-	if err != nil {
-		panic(err)
-	}
-	return genesis, nil
-}
-
->>>>>>> 7d2f030b
 func (b *Block) CalculateTxsHash() []byte {
 	hash := make([]byte, 0)
 	for _, tx := range b.Txs {
