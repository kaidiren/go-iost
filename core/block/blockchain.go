package block

import (
	"encoding/binary"
	"fmt"
	"github.com/iost-official/prototype/core/tx"
	"github.com/iost-official/prototype/db"
<<<<<<< HEAD
	"strconv"
	"sync"
	//"github.com/iost-official/prototype/log"
=======
	"github.com/iost-official/prototype/log"
	"strconv"
	"sync"
>>>>>>> b635fa95
)

var (
	blockLength = []byte("BlockLength") //blockLength -> length of ChainImpl

	blockNumberPrefix = []byte("n") //blockNumberPrefix + block number -> block hash
	blockPrefix       = []byte("H") //blockHashPrefix + block hash -> block data
)

// ChainImpl 是已经确定block chain的结构体
type ChainImpl struct {
	db     db.Database
	length uint64
	tx     tx.TxPool
}

var BChain Chain
var once sync.Once

var LdbPath string

// GetInstance 创建一个blockChain实例,单例模式
func Instance() (Chain, error) {
	var err error

	once.Do(func() {

		ldb, er := db.NewLDBDatabase(LdbPath+"blockDB", 0, 0)
		if er != nil {
			err = fmt.Errorf("failed to init db %v", err)
			return
		}
		//defer ldb.Close()

		var length uint64
		var lenByte = make([]byte, 128)

		if ok, _ := ldb.Has(blockLength); ok {
			lenByte, er := ldb.Get(blockLength)
			if er != nil {
				err = fmt.Errorf("failed to Get blockLength")
				return
			}

			length = binary.BigEndian.Uint64(lenByte)

		} else {
			fmt.Printf("blockLength not exist")
			length = 0
			binary.BigEndian.PutUint64(lenByte, length)

			er := ldb.Put(blockLength, lenByte)
			if er != nil {
				err = fmt.Errorf("failed to Put blockLength")
				return
			}
		}

		txDb := tx.TxDb
		if txDb == nil {
			panic(fmt.Errorf("TxDb shouldn't be nil"))
		}
		if er != nil {
			err = fmt.Errorf("failed to NewTxPoolDb: [%v]", err)
			return
		}

		BChain = &ChainImpl{db: ldb, length: length, tx: txDb}
	})

	return BChain, err
}

// Push 保存一个block到实例
func (b *ChainImpl) Push(block *Block) error {

	hash := block.Hash()
	number := uint64(block.Head.Number)

	//存储区块hash
	err := b.db.Put(append(blockNumberPrefix, strconv.FormatUint(number, 10)...), hash)
	if err != nil {
		return fmt.Errorf("failed to Put block hash err[%v]", err)
	}

	//存储区块数据
	err = b.db.Put(append(blockPrefix, hash...), block.Encode())
	if err != nil {
		return fmt.Errorf("failed to Put block data")
	}

	err = b.lengthAdd()
	if err != nil {
		return fmt.Errorf("failed to lengthAdd %v", err)
	}
<<<<<<< HEAD
	/*
		////////////probe//////////////////
		log.Report(&log.MsgBlock{
			SubType:"confirm",
			BlockHeadHash:block.HeadHash(),
			BlockNum:block.Head.Number,
		})
		///////////////////////////////////
	*/
=======

	////////////probe//////////////////
	log.Report(&log.MsgBlock{
		SubType:       "confirm",
		BlockHeadHash: block.HeadHash(),
		BlockNum:      block.Head.Number,
	})
	///////////////////////////////////
>>>>>>> b635fa95

	//put all the tx of this block to txdb
	for _, ctx := range block.Content {
		if err := b.tx.Add(&ctx); err != nil {
			return fmt.Errorf("failed to add tx %v", err)
		}
<<<<<<< HEAD
		/*
			////////////probe//////////////////
			log.Report(&log.MsgTx{
				SubType:"confirm",
				TxHash:ctx.Hash(),
				Publisher:ctx.Publisher.Pubkey,
				Nonce:ctx.Nonce,
			})
			///////////////////////////////////
		*/
=======

		////////////probe//////////////////
		log.Report(&log.MsgTx{
			SubType:   "confirm",
			TxHash:    ctx.Hash(),
			Publisher: ctx.Publisher.Pubkey,
			Nonce:     ctx.Nonce,
		})
		///////////////////////////////////
>>>>>>> b635fa95
	}

	return nil
}

// Length 返回已经确定链的长度
func (b *ChainImpl) Length() uint64 {
	return b.length
}

// HasTx 判断tx是否存在于db中
func (b *ChainImpl) HasTx(tx *tx.Tx) (bool, error) {
	return b.tx.Has(tx)
}

// GetTx 通过hash获取tx
func (b *ChainImpl) GetTx(hash []byte) (*tx.Tx, error) {
	return b.tx.Get(hash)
}

// lengthAdd 链长度加1
func (b *ChainImpl) lengthAdd() error {
	b.length++

	var tmpByte = make([]byte, 128)
	binary.BigEndian.PutUint64(tmpByte, b.length)

	err := b.db.Put(blockLength, tmpByte)
	if err != nil {
		b.length--
		return fmt.Errorf("failed to Put blockLength")
	}

	return nil
}

// getLengthBytes 得到链长度的bytes类型
func (b *ChainImpl) getLengthBytes(length uint64) []byte {

	return []byte(strconv.FormatUint(length, 10))
}

// Top 返回已确定链的最后block
func (b *ChainImpl) Top() *Block {
	if b.length == 0 {
		return b.GetBlockByNumber(b.length)
	} else {
		return b.GetBlockByNumber(b.length - 1)
	}
}

// GetBlockByNumber 通过区块编号查询块
func (b *ChainImpl) GetBlockByNumber(number uint64) *Block {

	hash, err := b.db.Get(append(blockNumberPrefix, b.getLengthBytes(number)...))
	if err != nil {
		return nil
	}

	block, err := b.db.Get(append(blockPrefix, hash...))
	if err != nil {
		return nil
	}
	if len(block) == 0 {
		return nil
	}

	rBlock := new(Block)
	if err := rBlock.Decode(block); err != nil {
		return nil
	}
	//TODO:should calc sth after decode?
	return rBlock
}

// GetBlockByHash 通过区块hash查询块
func (b *ChainImpl) GetBlockByHash(blockHash []byte) *Block {

	block, err := b.db.Get(append(blockPrefix, blockHash...))
	if err != nil {
		return nil
	}
	if len(block) == 0 {
		return nil
	}

	rBlock := new(Block)
	if err := rBlock.Decode(block); err != nil {
		return nil
	}
	return rBlock
}

// Iterator 暂不实现
func (b *ChainImpl) Iterator() ChainIterator {
	return nil
}<|MERGE_RESOLUTION|>--- conflicted
+++ resolved
@@ -5,15 +5,11 @@
 	"fmt"
 	"github.com/iost-official/prototype/core/tx"
 	"github.com/iost-official/prototype/db"
-<<<<<<< HEAD
 	"strconv"
 	"sync"
 	//"github.com/iost-official/prototype/log"
-=======
-	"github.com/iost-official/prototype/log"
 	"strconv"
 	"sync"
->>>>>>> b635fa95
 )
 
 var (
@@ -109,17 +105,6 @@
 	if err != nil {
 		return fmt.Errorf("failed to lengthAdd %v", err)
 	}
-<<<<<<< HEAD
-	/*
-		////////////probe//////////////////
-		log.Report(&log.MsgBlock{
-			SubType:"confirm",
-			BlockHeadHash:block.HeadHash(),
-			BlockNum:block.Head.Number,
-		})
-		///////////////////////////////////
-	*/
-=======
 
 	////////////probe//////////////////
 	log.Report(&log.MsgBlock{
@@ -128,25 +113,12 @@
 		BlockNum:      block.Head.Number,
 	})
 	///////////////////////////////////
->>>>>>> b635fa95
 
 	//put all the tx of this block to txdb
 	for _, ctx := range block.Content {
 		if err := b.tx.Add(&ctx); err != nil {
 			return fmt.Errorf("failed to add tx %v", err)
 		}
-<<<<<<< HEAD
-		/*
-			////////////probe//////////////////
-			log.Report(&log.MsgTx{
-				SubType:"confirm",
-				TxHash:ctx.Hash(),
-				Publisher:ctx.Publisher.Pubkey,
-				Nonce:ctx.Nonce,
-			})
-			///////////////////////////////////
-		*/
-=======
 
 		////////////probe//////////////////
 		log.Report(&log.MsgTx{
@@ -156,7 +128,6 @@
 			Nonce:     ctx.Nonce,
 		})
 		///////////////////////////////////
->>>>>>> b635fa95
 	}
 
 	return nil
@@ -228,7 +199,7 @@
 	if err := rBlock.Decode(block); err != nil {
 		return nil
 	}
-	//TODO:should calc sth after decode?
+
 	return rBlock
 }
 
