--- conflicted
+++ resolved
@@ -54,13 +54,10 @@
    Content   []byte
 }
 
-<<<<<<< HEAD
-=======
 struct Request {
 	Time    int64
 	From    string
 	To      string
 	ReqType int32
 	Body    []byte
-}
->>>>>>> 523fdacb
+}