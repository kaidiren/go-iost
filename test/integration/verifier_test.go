--- conflicted
+++ resolved
@@ -184,11 +184,7 @@
 				Contract:   "iost.token",
 				ActionName: "transfer",
 				Data:       fmt.Sprintf(`["iost", "%v", "%v", "%v"]`, testID[0], testID[2], "10"),
-<<<<<<< HEAD
-			}}, nil, int64(100), int64(100), int64(10000000))
-=======
-			}}, nil, 100, 1, 10000000, 0)
->>>>>>> ef661d45
+			}}, nil, 100, 100, 10000000, 0)
 
 			r, err := s.CallTx(tx0, testID[0], kp)
 			s.Visitor.Commit()
