--- conflicted
+++ resolved
@@ -53,8 +53,7 @@
 	if err != nil {
 		panic(err)
 	}
-<<<<<<< HEAD
-	h.DB().MPut("iost.auth-account", testAcc, database.MustMarshal(string(acc1)))
+	h.DB().MPut("auth.iost-account", testAcc, database.MustMarshal(string(acc1)))
 
 	otherAcc := "user2"
 	user2 := getAccount(otherAcc,"5oyBNyBeMFUKndGF8E3xkxmS3qugdYbwntSu8NEYtvC2DMmVcXgtmBqRxCLUCjxcu9zdcH3RkfKec3Q2xeiG48RL")
@@ -64,9 +63,6 @@
 	}
 	h.DB().MPut("iost.auth-account", otherAcc, database.MustMarshal(string(acc2)))
 
-=======
-	h.DB().MPut("auth.iost-account", testAcc.ID, database.MustMarshal(string(as)))
->>>>>>> 852b4620
 	h.Context().Set("number", int64(1))
 	h.Context().Set("time", int64(1541576370*1e9))
 	h.Context().Set("stack_height", 0)
@@ -161,7 +157,6 @@
 }
 
 func TestGas_Pledge(t *testing.T) {
-<<<<<<< HEAD
 	Convey("test pledge", t, func() {
 		e, h, code, testAcc, tmpDB := gasTestInit()
 		defer func() {
@@ -220,83 +215,6 @@
 		So(h.DB().TokenBalance("iost", testAcc), ShouldEqual, initCoinFN.Sub(firstTimePledgeAmount).Sub(secondTimePledgeAmount).Value)
 		So(h.DB().TokenBalance("iost", "iost.gas"), ShouldEqual,firstTimePledgeAmount.Add(secondTimePledgeAmount).Value)
 	})
-=======
-	ilog.Info("test pledge")
-	e, h, code, testAcc, tmpDB := gasTestInit()
-	defer func() {
-		tmpDB.Close()
-		os.RemoveAll("mvcc")
-	}()
-	pledgeAmount := toIOSTFixed(200)
-	_, _, err := e.LoadAndCall(h, code, "pledge", testAcc.ID, testAcc.ID, pledgeAmount.ToString())
-	if err != nil {
-		t.Fatalf("pledge err %v", err)
-	}
-	if h.DB().TokenBalance("iost", testAcc.ID) != (initCoinFN.Value - pledgeAmount.Value) {
-		t.Fatalf("invalid balance after pledge %d", h.DB().TokenBalance("iost", testAcc.ID))
-	}
-	if h.DB().TokenBalance("iost", "gas.iost") != pledgeAmount.Value {
-		t.Fatalf("invalid balance after pledge %d", h.DB().TokenBalance("iost", host.ContractAccountPrefix+"gas.iost"))
-	}
-	ilog.Info("After pledge, you will get some gas immediately")
-	gas, _ := h.GasManager.CurrentGas(testAcc.ID)
-	gasEstimated := pledgeAmount.Multiply(native.GasImmediateReward)
-	if !gas.Equals(gasEstimated) {
-		t.Fatalf("invalid gas %d != %d", gas, gasEstimated)
-	}
-	ilog.Info("Then gas increases at a predefined rate")
-	delta := int64(5)
-	timePass(h, delta)
-	gas, _ = h.GasManager.CurrentGas(testAcc.ID)
-	gasEstimated = pledgeAmount.Multiply(native.GasImmediateReward).Add(pledgeAmount.Multiply(native.GasIncreaseRate).Times(delta))
-	if !gas.Equals(gasEstimated) {
-		t.Fatalf("invalid gas %d != %d", gas, gasEstimated)
-	}
-	ilog.Info("Then gas will reach limit and not increase any longer")
-	delta = int64(native.GasFulfillSeconds + 4000)
-	timePass(h, delta)
-	gas, _ = h.GasManager.CurrentGas(testAcc.ID)
-	gasEstimated = pledgeAmount.Multiply(native.GasLimit)
-	if !gas.Equals(gasEstimated) {
-		t.Fatalf("invalid gas %d != %d", gas, gasEstimated)
-	}
-}
-
-func TestGas_PledgeMore(t *testing.T) {
-	ilog.Info("test you can pledge more after first time pledge")
-	e, h, code, testAcc, tmpDB := gasTestInit()
-	defer func() {
-		tmpDB.Close()
-		os.RemoveAll("mvcc")
-	}()
-	firstTimePledgeAmount := toIOSTFixed(200)
-	_, _, err := e.LoadAndCall(h, code, "pledge", testAcc.ID, testAcc.ID, firstTimePledgeAmount.ToString())
-	if err != nil {
-		t.Fatalf("pledge err %v", err)
-	}
-	delta1 := int64(5)
-	timePass(h, delta1)
-	gasBeforeSecondPledge, _ := h.GasManager.CurrentGas(testAcc.ID)
-	secondTimePledgeAmount := toIOSTFixed(300)
-	_, _, err = e.LoadAndCall(h, code, "pledge", testAcc.ID, testAcc.ID, secondTimePledgeAmount.ToString())
-	if err != nil {
-		t.Fatalf("pledge err %v", err)
-	}
-	delta2 := int64(10)
-	timePass(h, delta2)
-	gasAfterSecondPledge, _ := h.GasManager.CurrentGas(testAcc.ID)
-	gasEstimated := gasBeforeSecondPledge.Add(secondTimePledgeAmount.Multiply(native.GasImmediateReward).Add(
-		secondTimePledgeAmount.Add(firstTimePledgeAmount).Multiply(native.GasIncreaseRate).Times(delta2)))
-	if !gasAfterSecondPledge.Equals(gasEstimated) {
-		t.Fatalf("invalid gas %d != %d", gasAfterSecondPledge, gasEstimated)
-	}
-	if h.DB().TokenBalance("iost", testAcc.ID) != initCoinFN.Sub(firstTimePledgeAmount).Sub(secondTimePledgeAmount).Value {
-		t.Fatalf("invalid balance after pledge %d", h.DB().TokenBalance("iost", testAcc.ID))
-	}
-	if h.DB().TokenBalance("iost", "gas.iost") != firstTimePledgeAmount.Add(secondTimePledgeAmount).Value {
-		t.Fatalf("invalid balance after pledge %d", h.DB().TokenBalance("iost", host.ContractAccountPrefix+"gas.iost"))
-	}
->>>>>>> 852b4620
 }
 
 func TestGas_UseGas(t *testing.T) {
@@ -322,7 +240,6 @@
 }
 
 func TestGas_unpledge(t *testing.T) {
-<<<<<<< HEAD
 	Convey("test unpledge", t, func() {
 		e, h, code, testAcc, tmpDB := gasTestInit()
 		defer func() {
@@ -355,53 +272,6 @@
 			So(h.DB().TokenBalance("iost", testAcc), ShouldEqual, expected.Value)
 		})
 	})
-=======
-	ilog.Info("test unpledge")
-	e, h, code, testAcc, tmpDB := gasTestInit()
-	defer func() {
-		tmpDB.Close()
-		os.RemoveAll("mvcc")
-	}()
-	pledgeAmount := toIOSTFixed(200)
-	_, _, err := e.LoadAndCall(h, code, "pledge", testAcc.ID, testAcc.ID, pledgeAmount.ToString())
-	if err != nil {
-		t.Fatalf("pledge err %v", err)
-	}
-	delta1 := int64(10)
-	timePass(h, delta1)
-	unpledgeAmount := toIOSTFixed(190)
-	balanceBeforeunpledge := h.DB().TokenBalance("iost", testAcc.ID)
-	_, _, err = e.LoadAndCall(h, code, "unpledge", testAcc.ID, testAcc.ID, unpledgeAmount.ToString())
-	if err != nil {
-		t.Fatalf("unpledge err %v", err)
-	}
-	if h.DB().TokenBalance("iost", testAcc.ID) != balanceBeforeunpledge {
-		t.Fatalf("balance just after unpledging should not change %d != %d", h.DB().TokenBalance("iost", testAcc.ID), balanceBeforeunpledge)
-	}
-	if h.DB().TokenBalance("iost", "gas.iost") != pledgeAmount.Sub(unpledgeAmount).Value {
-		t.Fatalf("invalid balance after unpledge %d", h.DB().TokenBalance("iost", host.ContractAccountPrefix+"gas.iost"))
-	}
-	gas, _ := h.GasManager.CurrentGas(testAcc.ID)
-	ilog.Info("After unpledging, the gas limit will decrease. If current gas is more than the new limit, it will be decrease.")
-	gasEstimated := pledgeAmount.Sub(unpledgeAmount).Multiply(native.GasLimit)
-	if !gas.Equals(gasEstimated) {
-		t.Fatalf("invalid gas %d != %d", gas, gasEstimated)
-	}
-	ilog.Info("after 3 days, the frozen money is available")
-	timePass(h, native.UnpledgeFreezeSeconds)
-	h.Context().Set("contract_name", "token.iost")
-	rs, _, err := e.LoadAndCall(h, native.TokenABI(), "balanceOf", "iost", testAcc.ID)
-	if err != nil {
-		t.Fatalf("unpledge err %v", err)
-	}
-	expected := initCoinFN.Sub(pledgeAmount).Add(unpledgeAmount)
-	if rs[0] != expected.ToString() {
-		t.Fatalf("invalid balance after unpledge %v != %v", rs[0], expected.ToString())
-	}
-	if h.DB().TokenBalance("iost", testAcc.ID) != expected.Value {
-		t.Fatalf("invalid balance after unpledge %v != %v", h.DB().TokenBalance("iost", testAcc.ID), expected.Value)
-	}
->>>>>>> 852b4620
 }
 
 func TestGas_unpledgeTooMuch(t *testing.T) {
@@ -423,7 +293,6 @@
 }
 
 func TestGas_PledgeunpledgeForOther(t *testing.T) {
-<<<<<<< HEAD
 	Convey("test pledge for others", t, func() {
 		e, h, code, testAcc, tmpDB := gasTestInit()
 		defer func() {
@@ -457,53 +326,4 @@
 			So(rs[0], ShouldEqual, expected.ToString())
 		})
 	})
-=======
-	ilog.Info("test pledge for others")
-	e, h, code, testAcc, tmpDB := gasTestInit()
-	defer func() {
-		tmpDB.Close()
-		os.RemoveAll("mvcc")
-	}()
-	otherAcc := getAccount("5oyBNyBeMFUKndGF8E3xkxmS3qugdYbwntSu8NEYtvC2DMmVcXgtmBqRxCLUCjxcu9zdcH3RkfKec3Q2xeiG48RL")
-	pledgeAmount := toIOSTFixed(200)
-	_, _, err := e.LoadAndCall(h, code, "pledge", testAcc.ID, otherAcc.ID, pledgeAmount.ToString())
-	if err != nil {
-		t.Fatalf("pledge err %v", err)
-	}
-	if h.DB().TokenBalance("iost", testAcc.ID) != (initCoinFN.Value - pledgeAmount.Value) {
-		t.Fatalf("invalid balance after pledge %d", h.DB().TokenBalance("iost", testAcc.ID))
-	}
-	if h.DB().TokenBalance("iost", "gas.iost") != pledgeAmount.Value {
-		t.Fatalf("invalid balance after pledge %d", h.DB().TokenBalance("iost", host.ContractAccountPrefix+"gas.iost"))
-	}
-	ilog.Info("After pledge, you will get some gas immediately")
-	gas, _ := h.GasManager.CurrentGas(otherAcc.ID)
-	gasEstimated := pledgeAmount.Multiply(native.GasImmediateReward)
-	if !gas.Equals(gasEstimated) {
-		t.Fatalf("invalid gas %d != %d", gas, gasEstimated)
-	}
-	ilog.Info("If one pledge for others, he will get no gas himself")
-	gas, _ = h.GasManager.CurrentGas(testAcc.ID)
-	if gas.Value != 0 {
-		t.Fatalf("invalid gas should be empty buy get %v", gas)
-	}
-
-	ilog.Info("Test unpledge for others")
-	unpledgeAmount := toIOSTFixed(190)
-	_, _, err = e.LoadAndCall(h, code, "unpledge", testAcc.ID, otherAcc.ID, unpledgeAmount.ToString())
-	if err != nil {
-		t.Fatalf("unpledge err %v", err)
-	}
-
-	timePass(h, native.UnpledgeFreezeSeconds)
-	h.Context().Set("contract_name", "token.iost")
-	rs, _, err := e.LoadAndCall(h, native.TokenABI(), "balanceOf", "iost", testAcc.ID)
-	if err != nil {
-		t.Fatalf("unpledge err %v", err)
-	}
-	expected := initCoinFN.Sub(pledgeAmount).Add(unpledgeAmount)
-	if rs[0] != expected.ToString() {
-		t.Fatalf("invalid balance after unpledge %v != %v", rs[0], expected.ToString())
-	}
->>>>>>> 852b4620
 }