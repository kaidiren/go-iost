--- conflicted
+++ resolved
@@ -214,34 +214,6 @@
 	return nil
 }
 
-<<<<<<< HEAD
-=======
-func (p *PoB) txListenLoop() {
-	p.log.I("Start to listen tx")
-	for {
-		select {
-		case req, ok := <-p.ChTx:
-			if !ok {
-				return
-			}
-			if req.ReqType == reqTypeVoteTest {
-				p.addWitnessMsg(req)
-				continue
-			}
-			var tx Tx
-			tx.Decode(req.Body)
-			if VerifyTxSig(tx) {
-				p.blockCache.AddTx(&tx)
-				receivedTransactionCount.Inc()
-			}
-
-		case <-p.exitSignal:
-			return
-		}
-	}
-}
-
->>>>>>> 0549c962
 func (p *PoB) blockLoop() {
 	p.log.I("Start to listen block")
 	for {
@@ -264,18 +236,14 @@
 			err := p.blockCache.Add(&blk, p.blockVerify)
 			if err == nil {
 				p.log.I("Link it onto cached chain")
-<<<<<<< HEAD
 				p.blockCache.SendOnBlock(&blk)
 
 				// add servi
 				Data.AddServi(blk.Content)
-=======
-				bc := p.blockCache.LongestChain()
-				p.blockCache.UpdateTxPoolOnBC(bc)
 				receivedBlockCount.Inc()
->>>>>>> 0549c962
 			} else {
 				p.log.I("Error: %v", err)
+				p.log.I("[blockloop]:verify blk faild\n%s\n", &blk)
 			}
 			if err != blockcache.ErrBlock && err != blockcache.ErrTooOld {
 				go p.synchronizer.BlockConfirmed(blk.Head.Number)
@@ -366,11 +334,10 @@
 	//return &blk
 	spool1 := pool.Copy()
 
-	var vc VerifyContext
+	var vc blockcache.VerifyContext
 	vc.VParentHash = lastBlk.Head.Hash()
 
 	//TODO Content大小控制
-<<<<<<< HEAD
 	var tx TransactionsList
 	if txpool.TxPoolS != nil {
 		tx = txpool.TxPoolS.PendingTransactions()
@@ -384,21 +351,9 @@
 				break
 			}
 
-			if err := blockcache.StdCacheVerifier(t, spool1); err == nil {
+			if err := blockcache.StdCacheVerifier(t, spool1, vc); err == nil {
 				blk.Content = append(blk.Content, *t)
 			}
-=======
-	for len(blk.Content) < TxPerBlk {
-		tx, err := p.blockCache.GetTx()
-		if tx == nil || err != nil {
-			break
-		}
-		//Stdtxsverifier的内部会pool=spool1.copy,如果这个交易验证失败，则pool造成内存浪费
-		//if sp, _, err := StdTxsVerifier([]*Tx{tx}, spool1); err == nil {
-		if err := StdCacheVerifier(tx, spool1, vc); err == nil {
-			blk.Content = append(blk.Content, *tx)
-			//spool1 = sp
->>>>>>> 0549c962
 		}
 	}
 
