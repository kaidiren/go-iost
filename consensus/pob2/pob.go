--- conflicted
+++ resolved
@@ -176,11 +176,6 @@
 func (p *PoB) genesis(initTime int64) error {
 
 	main := lua.NewMethod(vm.Public, "", 0, 0)
-<<<<<<< HEAD
-	code := `@PutHM iost 2BibFrAhc57FAd3sDJFbPqjwskBJb5zPDtecPWVRJ1jxT f10000000000000000
-@PutHM iost tUFikMypfNGxuJcNbfreh8LM893kAQVNTktVQRsFYuEU f100000
-@PutHM iost s1oUQNTcRKL7uqJ1aRqUMzkAkgqJdsBB7uW9xrTd85qB f100000`
-=======
 	code := `@PutHM iost 2BibFrAhc57FAd3sDJFbPqjwskBJb5zPDtecPWVRJ1jxT f3000000000
 @PutHM iost tUFikMypfNGxuJcNbfreh8LM893kAQVNTktVQRsFYuEU f2900000000
 @PutHM iost s1oUQNTcRKL7uqJ1aRqUMzkAkgqJdsBB7uW9xrTd85qB f2800000000
@@ -189,7 +184,6 @@
 @PutHM iost oh7VBi17aQvG647cTfhhoRGby3tH55o3Qv7YHWD5q8XU f2500000000
 @PutHM iost 28mKnLHaVvc1YRKc9CWpZxCpo2gLVCY3RL5nC9WbARRym f2300000000
 @PutHM iost x9uhGBw3tyDzNkNFM7hcXeGdEpbAHdasgGyhfcMmonYq f2200000000`
->>>>>>> 2ebcd736
 	lc := lua.NewContract(vm.ContractInfo{Prefix: "", GasLimit: 0, Price: 0, Publisher: ""}, code, main)
 
 	tx := NewTx(0, &lc)
@@ -340,22 +334,6 @@
 	//return &blk
 	spool1 := pool.Copy()
 
-<<<<<<< HEAD
-	var vc vm.Context
-	vc.ParentHash = lastBlk.Head.Hash()
-
-	//TODO Content大小控制
-	for len(blk.Content) < TxPerBlk {
-		tx, err := p.blockCache.GetTx()
-		if tx == nil || err != nil {
-			break
-		}
-		//Stdtxsverifier的内部会pool=spool1.copy,如果这个交易验证失败，则pool造成内存浪费
-		//if sp, _, err := StdTxsVerifier([]*Tx{tx}, spool1); err == nil {
-		if err := StdCacheVerifier(tx, spool1, &vc); err == nil {
-			blk.Content = append(blk.Content, *tx)
-			//spool1 = sp
-=======
 	var vc blockcache.VerifyContext
 	vc.VParentHash = lastBlk.Head.Hash()
 
@@ -376,7 +354,6 @@
 			if err := blockcache.StdCacheVerifier(t, spool1, vc); err == nil {
 				blk.Content = append(blk.Content, *t)
 			}
->>>>>>> 2ebcd736
 		}
 	}
 
