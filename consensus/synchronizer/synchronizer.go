--- conflicted
+++ resolved
@@ -440,17 +440,13 @@
 	if err == nil {
 		blk = node.Block
 	} else {
-		blk, err = sy.basevariable.BlockChain().GetBlockByHash(rh.Hash)
+		blk, err = sy.baseVariable.BlockChain().GetBlockByHash(rh.Hash)
 		if err != nil {
 			ilog.Errorf("handle block query failed to get block.")
 			return
 		}
 	}
-<<<<<<< HEAD
-	blk, err := sy.baseVariable.BlockChain().GetBlockByHash(rh.Hash)
-=======
 	b, err := blk.Encode()
->>>>>>> ba65b43b
 	if err != nil {
 		ilog.Errorf("Fail to encode block: %v, err=%v", rh.Number, err)
 		return
