--- conflicted
+++ resolved
@@ -45,11 +45,7 @@
 	)
 )
 
-<<<<<<< HEAD
-var errSingle = errors.New("single blcok")
-=======
 var errSingle = errors.New("single block")
->>>>>>> eebc5a39
 
 func init() {
 	prometheus.MustRegister(generatedBlockCount)
@@ -123,34 +119,19 @@
 				ilog.Error(err.Error())
 				continue
 			}
-<<<<<<< HEAD
-			ilog.Info("new block come, block number: ", blk.Head.Number)
-=======
 			ilog.Info("received new block, block number: ", blk.Head.Number)
->>>>>>> eebc5a39
 			err = p.handleRecvBlock(&blk)
 			if err != nil && err != errSingle {
 				ilog.Error(err.Error())
 				continue
 			}
-<<<<<<< HEAD
 			p.synchronizer.CheckSyncProcess()
-=======
 			go p.synchronizer.CheckSyncProcess()
->>>>>>> eebc5a39
 			if incomingMessage.Type() == p2p.SyncBlockResponse {
 				go p.synchronizer.OnBlockConfirmed(string(blk.HeadHash()), incomingMessage.From())
 			}
 			if incomingMessage.Type() == p2p.NewBlock {
 				go p.p2pService.Broadcast(incomingMessage.Data(), incomingMessage.Type(), p2p.UrgentMessage)
-<<<<<<< HEAD
-				ilog.Info("err type ", err)
-				if need, start, end := p.synchronizer.NeedSync(blk.Head.Number); need && (err == errSingle) {
-					go p.synchronizer.SyncBlocks(start, end)
-				}
-			}
-			p.blockCache.Draw()
-=======
 				if err == errSingle {
 					if need, start, end := p.synchronizer.NeedSync(blk.Head.Number); need {
 						go p.synchronizer.SyncBlocks(start, end)
@@ -158,7 +139,6 @@
 				}
 			}
 			// p.blockCache.Draw()
->>>>>>> eebc5a39
 		case blk, ok := <-p.chGenBlock:
 			if !ok {
 				ilog.Infof("chGenBlock has closed")
