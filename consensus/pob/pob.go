package pob

import (
	"errors"
	"sync"
	"time"

	"github.com/gogo/protobuf/proto"

	"github.com/iost-official/go-iost/account"
	"github.com/iost-official/go-iost/core/block"
	"github.com/iost-official/go-iost/core/blockcache"
	"github.com/iost-official/go-iost/core/global"
	"github.com/iost-official/go-iost/core/message"
	"github.com/iost-official/go-iost/core/txpool"
	"github.com/iost-official/go-iost/db"
	"github.com/iost-official/go-iost/ilog"
	"github.com/iost-official/go-iost/metrics"
	"github.com/iost-official/go-iost/p2p"
)

var (
	metricsGeneratedBlockCount = metrics.NewCounter("iost_pob_generated_block", nil)
	metricsVerifyBlockCount    = metrics.NewCounter("iost_pob_verify_block", nil)
	metricsConfirmedLength     = metrics.NewGauge("iost_pob_confirmed_length", nil)
	metricsTxSize              = metrics.NewGauge("iost_block_tx_size", nil)
	metricsMode                = metrics.NewGauge("iost_node_mode", nil)
)

var (
	errSingle    = errors.New("single block")
	errDuplicate = errors.New("duplicate block")
	// errTxHash     = errors.New("wrong txs hash")
	// errMerkleHash = errors.New("wrong tx receipt merkle hash")
)

var blockReqTimeout = 3 * time.Second

type verifyBlockMessage struct {
	blk     *block.Block
	gen     bool
	p2pType p2p.MessageType
}

//PoB is a struct that handles the consensus logic.
type PoB struct {
	account         *account.Account
	baseVariable    global.BaseVariable
	blockChain      block.Chain
	blockCache      blockcache.BlockCache
	txPool          txpool.TxPool
	p2pService      p2p.Service
	verifyDB        db.MVCCDB
	produceDB       db.MVCCDB
	blockReqMap     *sync.Map
	exitSignal      chan struct{}
	chRecvBlock     chan p2p.IncomingMessage
	chRecvBlockHash chan p2p.IncomingMessage
	chQueryBlock    chan p2p.IncomingMessage
	chVerifyBlock   chan *verifyBlockMessage
	//chGenBlock      chan *block.Block
}

// NewPoB init a new PoB.
func NewPoB(account *account.Account, baseVariable global.BaseVariable, blockCache blockcache.BlockCache, txPool txpool.TxPool, p2pService p2p.Service) *PoB {
	p := PoB{
		account:         account,
		baseVariable:    baseVariable,
		blockChain:      baseVariable.BlockChain(),
		blockCache:      blockCache,
		txPool:          txPool,
		p2pService:      p2pService,
		verifyDB:        baseVariable.StateDB(),
		produceDB:       baseVariable.StateDB().Fork(),
		blockReqMap:     new(sync.Map),
		exitSignal:      make(chan struct{}),
		chRecvBlock:     p2pService.Register("consensus channel", p2p.NewBlock, p2p.SyncBlockResponse),
		chRecvBlockHash: p2pService.Register("consensus block head", p2p.NewBlockHash),
		chQueryBlock:    p2pService.Register("consensus query block", p2p.NewBlockRequest),
		chVerifyBlock:   make(chan *verifyBlockMessage, 1024),
	}

	staticProperty = newStaticProperty(p.account, blockCache.LinkedRoot().Active())
	return &p
}

//Start make the PoB run.
func (p *PoB) Start() error {
	go p.messageLoop()
	go p.blockLoop()
	go p.verifyLoop()
	go p.scheduleLoop()
	return nil
}

//Stop make the PoB stop
func (p *PoB) Stop() {
	close(p.exitSignal)
}

func (p *PoB) messageLoop() {
	for {
		if p.baseVariable.Mode() != global.ModeInit {
			break
		}
		time.Sleep(time.Second)
	}
	for {
		select {
		case incomingMessage, ok := <-p.chRecvBlockHash:
			if !ok {
				ilog.Infof("chRecvBlockHash has closed")
				return
			}
			if p.baseVariable.Mode() == global.ModeNormal {
				var blkInfo message.BlockInfo
				err := proto.Unmarshal(incomingMessage.Data(), &blkInfo)
				if err != nil {
					continue
				}
				p.handleRecvBlockHash(&blkInfo, incomingMessage.From())
			}
		case incomingMessage, ok := <-p.chQueryBlock:
			if !ok {
				ilog.Infof("chQueryBlock has closed")
				return
			}
			if p.baseVariable.Mode() == global.ModeNormal {
				var rh message.BlockInfo
				err := rh.Unmarshal(incomingMessage.Data())
				if err != nil {
					continue
				}
				p.handleBlockQuery(&rh, incomingMessage.From())
			}
		case <-p.exitSignal:
			return
		}
	}
}

func (p *PoB) handleRecvBlockHash(blkInfo *message.BlockInfo, peerID p2p.PeerID) {
	_, ok := p.blockReqMap.Load(string(blkInfo.Hash))
	if ok {
		ilog.Info("block in block request map, block number: ", blkInfo.Number)
		return
	}
	_, err := p.blockCache.Find(blkInfo.Hash)
	if err == nil {
		ilog.Info("duplicate block, block number: ", blkInfo.Number)
		return
	}
	bytes, err := proto.Marshal(blkInfo)
	if err != nil {
		ilog.Debugf("fail to Marshal requestblock, %v", err)
		return
	}
	p.blockReqMap.Store(string(blkInfo.Hash), time.AfterFunc(blockReqTimeout, func() {
		p.blockReqMap.Delete(string(blkInfo.Hash))
	}))
	p.p2pService.SendToPeer(peerID, bytes, p2p.NewBlockRequest, p2p.UrgentMessage)
}

func (p *PoB) handleBlockQuery(rh *message.BlockInfo, peerID p2p.PeerID) {
	var b []byte
	var err error
	node, err := p.blockCache.Find(rh.Hash)
	if err == nil {
		b, err = node.Block.Encode()
		if err != nil {
			ilog.Errorf("fail to encode block: %v, err=%v", rh.Number, err)
			return
		}
		p.p2pService.SendToPeer(peerID, b, p2p.NewBlock, p2p.UrgentMessage)
		return
	}
	ilog.Infof("failed to get block from blockcache. err=%v, try from blockchain", err)
	b, err = p.blockChain.GetBlockByteByHash(rh.Hash)
	if err != nil {
		ilog.Warnf("failed to get block from blockchain. err=%v", err)
		return
	}
	p.p2pService.SendToPeer(peerID, b, p2p.NewBlock, p2p.UrgentMessage)
}

func (p *PoB) broadcastBlockHash(blk *block.Block) {
	blkInfo := &message.BlockInfo{
		Number: blk.Head.Number,
		Hash:   blk.HeadHash(),
	}
	b, err := proto.Marshal(blkInfo)
	if err != nil {
		ilog.Error("fail to encode block hash")
	} else {
		if p.baseVariable.Mode() == global.ModeNormal {
			p.p2pService.Broadcast(b, p2p.NewBlockHash, p2p.UrgentMessage)
		}
	}
}

func (p *PoB) doVerifyBlock(vbm *verifyBlockMessage) {
	if p.baseVariable.Mode() == global.ModeInit {
		return
	}
	ilog.Infof("verify block chan size:%v", len(p.chVerifyBlock))
	blk := vbm.blk
	if vbm.gen {
		ilog.Info("block from myself, block number: ", blk.Head.Number)
		err := p.handleRecvBlock(blk)
		if err != nil {
			ilog.Errorf("received block from myself, error, err:%v", err)
		}
		return
	}
	switch vbm.p2pType {
	case p2p.NewBlock:
		ilog.Info("received new block, block number: ", blk.Head.Number)
		timer, ok := p.blockReqMap.Load(string(blk.HeadHash()))
		if ok {
			t, ok := timer.(*time.Timer)
			if ok {
				t.Stop()
			}
		} else {
			p.blockReqMap.Store(string(blk.HeadHash()), nil)
		}
		err := p.handleRecvBlock(blk)
		p.broadcastBlockHash(blk) // can use go
		p.blockReqMap.Delete(string(blk.HeadHash()))
		if err != nil {
			ilog.Errorf("received new block error, err:%v", err)
			return
		}
	case p2p.SyncBlockResponse:
		ilog.Info("received sync block, block number: ", blk.Head.Number)
<<<<<<< HEAD
=======
		if p.baseVariable.Mode() == global.ModeInit {
			return
		}
>>>>>>> 12cdc9ab
		err := p.handleRecvBlock(blk)
		if err != nil {
			ilog.Errorf("received sync block error, err:%v", err)
			return
		}
	}
	metricsVerifyBlockCount.Add(1, nil)
}

func (p *PoB) verifyLoop() {
	for {
		select {
		case vbm := <-p.chVerifyBlock:
			p.doVerifyBlock(vbm)
		case <-p.exitSignal:
			return
		}
	}
}

func (p *PoB) blockLoop() {
	ilog.Infof("start blockloop")
	for {
		select {
		case incomingMessage, ok := <-p.chRecvBlock:
			if !ok {
				ilog.Infof("chRecvBlock has closed")
				return
			}
			ilog.Infof("recv block chan size:%v", len(p.chRecvBlock))
			var blk block.Block
			err := blk.Decode(incomingMessage.Data())
			if err != nil {
				ilog.Error("fail to decode block")
				continue
			}
			ilog.Info("received block, block number: ", blk.Head.Number)
			p.chVerifyBlock <- &verifyBlockMessage{blk: &blk, gen: false, p2pType: incomingMessage.Type()}
		case <-p.exitSignal:
			return
		}
	}
}

func (p *PoB) scheduleLoop() {
	nextSchedule := timeUntilNextSchedule(time.Now().UnixNano())
	ilog.Infof("nextSchedule: %.2f", time.Duration(nextSchedule).Seconds())
	for {
		select {
		case <-time.After(time.Duration(nextSchedule)):
			ilog.Info(p.baseVariable.Mode())
			metricsMode.Set(float64(p.baseVariable.Mode()), nil)
			if witnessOfSec(time.Now().Unix()) == p.account.ID {
				if p.baseVariable.Mode() == global.ModeNormal {
					p.txPool.Lock()
					blk, err := generateBlock(p.account, p.txPool, p.produceDB)
					p.txPool.Release()
					ilog.Infof("gen block:%v", blk.Head.Number)
					if err != nil {
						ilog.Error(err.Error())
						continue
					}
					ilog.Debugf("block tx num: %v", len(blk.Txs))
					p.chVerifyBlock <- &verifyBlockMessage{blk: blk, gen: true}
					blkByte, err := blk.Encode()
					if err != nil {
						ilog.Error(err.Error())
						continue
					}
					go p.p2pService.Broadcast(blkByte, p2p.NewBlock, p2p.UrgentMessage)
				}
			}
			nextSchedule = timeUntilNextSchedule(time.Now().UnixNano())
			ilog.Infof("nextSchedule: %.2f", time.Duration(nextSchedule).Seconds())
		case <-p.exitSignal:
			return
		}
	}
}

func (p *PoB) handleRecvBlock(blk *block.Block) error {
	_, err := p.blockCache.Find(blk.HeadHash())
	if err == nil {
		return errDuplicate
	}
	err = verifyBasics(blk.Head, blk.Sign)
	if err != nil {
		return err
	}
	parent, err := p.blockCache.Find(blk.Head.ParentHash)
	p.blockCache.Add(blk)
	if err == nil && parent.Type == blockcache.Linked {
		return p.addExistingBlock(blk, parent.Block)
	}
	return errSingle
}

func (p *PoB) addExistingBlock(blk *block.Block, parentBlock *block.Block) error {
	node, _ := p.blockCache.Find(blk.HeadHash())
	ok := p.verifyDB.Checkout(string(blk.HeadHash()))
	if !ok {
		p.verifyDB.Checkout(string(blk.Head.ParentHash))
		err := verifyBlock(blk, parentBlock, p.blockCache.LinkedRoot().Block, p.txPool, p.verifyDB)
		if err != nil {
			ilog.Errorf("verify block failed. err=%v", err)
			p.blockCache.Del(node)
			return err
		}
		p.verifyDB.Tag(string(blk.HeadHash()))
	}
	h := p.blockCache.Head()
	if node.Number > h.Number {
		p.txPool.AddLinkedNode(node, node)
	} else {
		p.txPool.AddLinkedNode(node, h)
	}
	p.blockCache.Link(node)
	p.updateInfo(node)
	for child := range node.Children {
		p.addExistingBlock(child.Block, node.Block)
	}
	return nil
}

func (p *PoB) updateInfo(node *blockcache.BlockCacheNode) {
	updateWaterMark(node)
	updateLib(node, p.blockCache)
	staticProperty.updateWitness(p.blockCache.LinkedRoot().Active())
	if staticProperty.isWitness(p.account.ID) {
		p.p2pService.ConnectBPs(p.blockCache.LinkedRoot().NetID())
	}
}<|MERGE_RESOLUTION|>--- conflicted
+++ resolved
@@ -233,12 +233,6 @@
 		}
 	case p2p.SyncBlockResponse:
 		ilog.Info("received sync block, block number: ", blk.Head.Number)
-<<<<<<< HEAD
-=======
-		if p.baseVariable.Mode() == global.ModeInit {
-			return
-		}
->>>>>>> 12cdc9ab
 		err := p.handleRecvBlock(blk)
 		if err != nil {
 			ilog.Errorf("received sync block error, err:%v", err)
