package pob

import (
	"bytes"
	"errors"
	"fmt"
	"sync"
	"time"

	"github.com/gogo/protobuf/proto"

	"github.com/iost-official/Go-IOS-Protocol/account"
	"github.com/iost-official/Go-IOS-Protocol/common"
	"github.com/iost-official/Go-IOS-Protocol/consensus/synchronizer"
	"github.com/iost-official/Go-IOS-Protocol/core/block"
	"github.com/iost-official/Go-IOS-Protocol/core/blockcache"
	"github.com/iost-official/Go-IOS-Protocol/core/global"
	"github.com/iost-official/Go-IOS-Protocol/core/message"
	"github.com/iost-official/Go-IOS-Protocol/core/txpool"
	"github.com/iost-official/Go-IOS-Protocol/db"
	"github.com/iost-official/Go-IOS-Protocol/ilog"
	"github.com/iost-official/Go-IOS-Protocol/metrics"
	"github.com/iost-official/Go-IOS-Protocol/p2p"
	"github.com/iost-official/Go-IOS-Protocol/vm"
)

var (
	metricsGeneratedBlockCount = metrics.NewCounter("iost_pob_generated_block", nil)
	metricsConfirmedLength     = metrics.NewGauge("iost_pob_confirmed_length", nil)
	metricsTxSize              = metrics.NewGauge("iost_block_tx_size", nil)
	metricsMode                = metrics.NewGauge("iost_node_mode", nil)
)

var errSingle = errors.New("single block")
var errDuplicate = errors.New("duplicate block")

var blockReqTimeout = 3 * time.Second

//PoB is a struct that handles the consensus logic.
type PoB struct {
	account         *account.Account
	baseVariable    global.BaseVariable
	blockChain      block.Chain
	blockCache      blockcache.BlockCache
	txPool          txpool.TxPool
	p2pService      p2p.Service
	synchronizer    synchronizer.Synchronizer
	verifyDB        db.MVCCDB
	produceDB       db.MVCCDB
	blockReqMap     *sync.Map
	exitSignal      chan struct{}
	chRecvBlock     chan p2p.IncomingMessage
	chRecvBlockHash chan p2p.IncomingMessage
	chQueryBlock    chan p2p.IncomingMessage
	chGenBlock      chan *block.Block
}

// NewPoB init a new PoB.
func NewPoB(account *account.Account, baseVariable global.BaseVariable, blockCache blockcache.BlockCache, txPool txpool.TxPool, p2pService p2p.Service, synchronizer synchronizer.Synchronizer, witnessList []string) *PoB {
	p := PoB{
		account:         account,
		baseVariable:    baseVariable,
		blockChain:      baseVariable.BlockChain(),
		blockCache:      blockCache,
		txPool:          txPool,
		p2pService:      p2pService,
		synchronizer:    synchronizer,
		verifyDB:        baseVariable.StateDB(),
		produceDB:       baseVariable.StateDB().Fork(),
		blockReqMap:     new(sync.Map),
		exitSignal:      make(chan struct{}),
		chRecvBlock:     p2pService.Register("consensus channel", p2p.NewBlock, p2p.SyncBlockResponse),
		chRecvBlockHash: p2pService.Register("consensus block head", p2p.NewBlockHash),
		chQueryBlock:    p2pService.Register("consensus query block", p2p.NewBlockRequest),
		chGenBlock:      make(chan *block.Block, 10),
	}
	staticProperty = newStaticProperty(p.account, witnessList)
	return &p
}

//Start make the PoB run.
func (p *PoB) Start() error {
	go p.messageLoop()
	go p.blockLoop()
	go p.scheduleLoop()
	return nil
}

//Stop make the PoB stop.
func (p *PoB) Stop() {
	close(p.exitSignal)
	close(p.chRecvBlock)
	close(p.chGenBlock)
}

func (p *PoB) messageLoop() {
	for {
		select {
		case incomingMessage, ok := <-p.chRecvBlockHash:
			if !ok {
				ilog.Infof("chRecvBlockHash has closed")
				return
			}
			var blkHash message.BlockHash
			err := proto.Unmarshal(incomingMessage.Data(), &blkHash)
			if err != nil {
				continue
			}
			go p.handleRecvBlockHash(&blkHash, incomingMessage.From())
		case incomingMessage, ok := <-p.chQueryBlock:
			if !ok {
				ilog.Infof("chQueryBlock has closed")
				return
			}
			var rh message.RequestBlock
			err := rh.Decode(incomingMessage.Data())
			if err != nil {
				continue
			}
			go p.handleBlockQuery(&rh, incomingMessage.From())
		case <-p.exitSignal:
			return
		}
	}
}

func (p *PoB) handleRecvBlockHash(blkHash *message.BlockHash, peerID p2p.PeerID) {
	_, ok := p.blockReqMap.Load(string(blkHash.Hash))
	if ok {
		ilog.Info("block in block request map, block hash: ", blkHash.Hash)
		return
	}
	_, err := p.blockCache.Find(blkHash.Hash)
	if err == nil {
		ilog.Info("duplicate block")
		return
	}
	blkReq := &message.RequestBlock{
		BlockHash: blkHash.Hash,
	}
	bytes, err := proto.Marshal(blkReq)
	if err != nil {
		ilog.Errorf("fail to verify blocks, %v", err)
		return
	}
	p.blockReqMap.Store(string(blkHash.Hash), time.AfterFunc(blockReqTimeout, func() {
		p.blockReqMap.Delete(string(blkHash.Hash))
	}))
	p.p2pService.SendToPeer(peerID, bytes, p2p.NewBlockRequest, p2p.UrgentMessage)
	blkByte, err := proto.Marshal(blkHash)
	if err != nil {
		ilog.Error("fail to encode block hash")
		return
	}
	p.p2pService.Broadcast(blkByte, p2p.NewBlockHash, p2p.UrgentMessage)
}

func (p *PoB) handleBlockQuery(rh *message.RequestBlock, peerID p2p.PeerID) {
	var b []byte
	var err error
	node, err := p.blockCache.Find(rh.BlockHash)
	if err == nil {
		b, err = node.Block.Encode()
		if err != nil {
			ilog.Errorf("Fail to encode block: %v, err=%v", rh.BlockNumber, err)
			return
		}
		p.p2pService.SendToPeer(peerID, b, p2p.NewBlock, p2p.UrgentMessage)
		return
	}
	ilog.Warnf("failed to get block from blockcache. err=%v", err)
	b, err = p.blockChain.GetBlockByteByHash(rh.BlockHash)
	if err != nil {
		ilog.Warnf("failed to get block from blockchain. err=%v", err)
		return
	}
	p.p2pService.SendToPeer(peerID, b, p2p.NewBlock, p2p.UrgentMessage)
}

func (p *PoB) handleGenesisBlock(blk *block.Block) error {
	if blk.Head.Number == 0 && common.Base58Encode(blk.HeadHash()) == p.baseVariable.Config().Genesis.GenesisHash {
		p.blockCache.AddGenesis(blk)
		err := p.blockChain.Push(blk)
		if err != nil {
			return fmt.Errorf("push block in blockChain failed, err: %v", err)
		}
		engine := vm.NewEngine(blk.Head, p.verifyDB)
		txr, err := engine.Exec(blk.Txs[0])
		if err != nil {
			return fmt.Errorf("exec tx failed, err: %v", err)
		}
		if !bytes.Equal(blk.Receipts[0].Encode(), txr.Encode()) {
			return fmt.Errorf("wrong tx receipt")
		}
		p.verifyDB.Tag(string(blk.HeadHash()))
		err = p.verifyDB.Flush(string(blk.HeadHash()))
		if err != nil {
			return fmt.Errorf("flush stateDB failed, err:%v", err)
		}
		err = p.baseVariable.TxDB().Push(blk.Txs, blk.Receipts)
		if err != nil {
			return fmt.Errorf("push tx and txr into TxDB failed, err:%v", err)
		}
		p.baseVariable.SetMode(global.ModeNormal)
		return nil
	}
	return fmt.Errorf("not genesis block")
}

<<<<<<< HEAD
func (p *PoB) calculateTPS() {
	cnt := 0
	n := 0
	if p.blockCache.Head() == nil {
		return
	}
	l := p.blockChain.Length()
	for i := int64(0); i < 10; i++ {
		blk, err := p.blockChain.GetBlockByNumber(l - i - 1)
		if err != nil {
			ilog.Error("get block by Number failed, ", i)
			break
		}
		cnt += len(blk.Txs)
		n++
	}
	ilog.Info("Tx per block:", cnt/n)
	ilog.Info("TPS:", cnt/(n*3))
}

=======
>>>>>>> 565891b4
func (p *PoB) blockLoop() {
	//ilog.Infof("start blockloop")
	for {
		select {
		case incomingMessage, ok := <-p.chRecvBlock:
			p.calculateTPS()
			if !ok {
				ilog.Infof("chRecvBlock has closed")
				return
			}
			var blk block.Block
			err := blk.Decode(incomingMessage.Data())
			if err != nil {
				ilog.Error("fail to decode block")
				continue
			}
			ilog.Info("\n")
			ilog.Info("block number: ", blk.Head.Number)
			ilog.Info("block hash: ", common.Base58Encode(blk.HeadHash()))
			if p.blockCache.Head() != nil {
				ilog.Infof("blockCache Head hash: %v", common.Base58Encode(p.blockCache.Head().Block.HeadHash()))
			}
			ilog.Info("block parent hash: ", common.Base58Encode(blk.Head.ParentHash))
			ilog.Info(p.baseVariable.Mode())
			if p.baseVariable.Mode() == global.ModeFetchGenesis {
				err = p.handleGenesisBlock(&blk)
				if err != nil {
					ilog.Error(err)
					blkReq := &message.RequestBlock{
						BlockNumber: 0,
						BlockHash:   common.Base58Decode(p.baseVariable.Config().Genesis.GenesisHash),
					}
					bytes, err := blkReq.Encode()
					if err != nil {
						ilog.Errorf("fail to encode blkReq, %v", err)
						continue
					}
					p.p2pService.Broadcast(bytes, p2p.NewBlockRequest, p2p.UrgentMessage)
					ilog.Error("broadcast newBlockRequest")
				}
				continue
			}
			if incomingMessage.Type() == p2p.NewBlock {
				ilog.Info("received new block, block number: ", blk.Head.Number)
				err = p.handleRecvBlock(&blk)
				timer, ok := p.blockReqMap.Load(string(blk.HeadHash()))
				if ok {
					timer.(*time.Timer).Stop()
					p.blockReqMap.Delete(string(blk.HeadHash()))
				} else {
					blkHash := &message.BlockHash{
						Height: blk.Head.Number,
						Hash:   blk.HeadHash(),
					}
					b, err := proto.Marshal(blkHash)
					if err != nil {
						ilog.Error("fail to encode block hash")
					} else {
						p.p2pService.Broadcast(b, p2p.NewBlockHash, p2p.UrgentMessage)
					}
				}
				if err != nil && err != errSingle {
					ilog.Errorf("received new block error, err:%v", err)
					continue
				}
				if err == errSingle {
					go p.synchronizer.CheckSync()
				}
			}
			if incomingMessage.Type() == p2p.SyncBlockResponse {
				ilog.Info("received sync block, block number: ", blk.Head.Number)
				err = p.handleRecvBlock(&blk)
				if err != nil && err != errSingle && err != errDuplicate {
					ilog.Debugf("received sync block error, err:%v", err)
					continue
				}
				go p.synchronizer.OnBlockConfirmed(string(blk.HeadHash()), incomingMessage.From())
			}
			go p.synchronizer.CheckSyncProcess()
			p.blockCache.Draw()
		case blk, ok := <-p.chGenBlock:
			p.calculateTPS()
			if !ok {
				ilog.Infof("chGenBlock has closed")
				return
			}
			ilog.Info("block number: ", blk.Head.Number)
			ilog.Info("block hash: ", common.Base58Encode(blk.HeadHash()))
			if p.blockCache.Head() != nil {
				ilog.Infof("blockCache Head hash: %v", common.Base58Encode(p.blockCache.Head().Block.HeadHash()))
			}
			ilog.Info("block parent hash: ", common.Base58Encode(blk.Head.ParentHash))
			//ilog.Info("block from myself, block number: ", blk.Head.Number)
			err := p.handleRecvBlock(blk)
			if err != nil {
				ilog.Errorf("received new block error, err:%v", err)
				continue
			}
<<<<<<< HEAD
			p.blockCache.Draw()
			go p.synchronizer.CheckGenBlock()
=======
			go p.synchronizer.CheckGenBlock(blk.HeadHash())
>>>>>>> 565891b4
		case <-p.exitSignal:
			return
		}
	}
}

func (p *PoB) scheduleLoop() {
	nextSchedule := timeUntilNextSchedule(time.Now().UnixNano())
	ilog.Infof("nextSchedule: %.2f", time.Duration(nextSchedule).Seconds())
	for {
		select {
		case <-time.After(time.Duration(nextSchedule)):
			metricsMode.Set(float64(p.baseVariable.Mode()), nil)
			if witnessOfSec(time.Now().Unix()) == p.account.ID {
				if p.baseVariable.Mode() == global.ModeNormal {
					ilog.Error("the number of blockcache head: ", p.blockCache.Head().Number)
					blk, err := generateBlock(p.account, p.blockCache.Head().Block, p.txPool, p.produceDB)
					ilog.Infof("gen block:%v", blk.Head.Number)
					if err != nil {
						ilog.Error(err.Error())
						continue
					}
					p.chGenBlock <- blk
					blkByte, err := blk.Encode()
					if err != nil {
						ilog.Error(err.Error())
						continue
					}
					go p.p2pService.Broadcast(blkByte, p2p.NewBlock, p2p.UrgentMessage)
				}
				time.Sleep(common.SlotLength * time.Second)
			}
			nextSchedule = timeUntilNextSchedule(time.Now().UnixNano())
			ilog.Infof("nextSchedule: %.2f", time.Duration(nextSchedule).Seconds())
		case <-p.exitSignal:
			return
		}
	}
}

func (p *PoB) handleRecvBlock(blk *block.Block) error {
	_, err := p.blockCache.Find(blk.HeadHash())
	if err == nil {
		return errDuplicate
	}
	err = verifyBasics(blk.Head, blk.Sign)
	if err != nil {
		return err
	}
	parent, err := p.blockCache.Find(blk.Head.ParentHash)
	p.blockCache.Add(blk)
	if err == nil && parent.Type == blockcache.Linked {
		ilog.Error("linked")
		return p.addExistingBlock(blk, parent.Block)
	}
	return errSingle
}

func (p *PoB) addExistingBlock(blk *block.Block, parentBlock *block.Block) error {
	node, _ := p.blockCache.Find(blk.HeadHash())
	ok := p.verifyDB.Checkout(string(blk.HeadHash()))
	if !ok {
		p.verifyDB.Checkout(string(blk.Head.ParentHash))
		err := verifyBlock(blk, parentBlock, p.blockCache.LinkedRoot().Block, p.txPool, p.verifyDB)
		if err != nil {
			p.blockCache.Del(node)
			ilog.Error(p.blockCache.Head().Number)
			ilog.Error(common.Base58Encode(p.blockCache.Head().Block.HeadHash()))
			ilog.Error(err.Error())
			return err
		}
		p.verifyDB.Tag(string(blk.HeadHash()))
	}
	tempHead := p.blockCache.Head()
	if node.Number > p.blockCache.Head().Number {
		tempHead = node
	}
	p.txPool.AddLinkedNode(node, tempHead)
	p.blockCache.Link(node)
	p.updateInfo(node)
	for child := range node.Children {
		p.addExistingBlock(child.Block, node.Block)
	}
	return nil
}

func (p *PoB) updateInfo(node *blockcache.BlockCacheNode) {
	updateWaterMark(node)
	updateLib(node, p.blockCache)
}<|MERGE_RESOLUTION|>--- conflicted
+++ resolved
@@ -207,7 +207,6 @@
 	return fmt.Errorf("not genesis block")
 }
 
-<<<<<<< HEAD
 func (p *PoB) calculateTPS() {
 	cnt := 0
 	n := 0
@@ -228,8 +227,6 @@
 	ilog.Info("TPS:", cnt/(n*3))
 }
 
-=======
->>>>>>> 565891b4
 func (p *PoB) blockLoop() {
 	//ilog.Infof("start blockloop")
 	for {
@@ -328,12 +325,8 @@
 				ilog.Errorf("received new block error, err:%v", err)
 				continue
 			}
-<<<<<<< HEAD
+			go p.synchronizer.CheckGenBlock(blk.HeadHash())
 			p.blockCache.Draw()
-			go p.synchronizer.CheckGenBlock()
-=======
-			go p.synchronizer.CheckGenBlock(blk.HeadHash())
->>>>>>> 565891b4
 		case <-p.exitSignal:
 			return
 		}
