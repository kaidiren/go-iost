--- conflicted
+++ resolved
@@ -411,22 +411,11 @@
 		}
 		p.verifyDB.Tag(string(blk.HeadHash()))
 	}
-<<<<<<< HEAD
-	tempHead := p.blockCache.Head()
 	if node.Number > p.blockCache.Head().Number {
-		tempHead = node
-	}
-	p.txPool.AddLinkedNode(node, tempHead)
-=======
-
-	h := p.blockCache.Head()
-	if node.Number > h.Number {
 		p.txPool.AddLinkedNode(node, node)
 	} else {
-		p.txPool.AddLinkedNode(node, h)
-	}
-
->>>>>>> 5b5d16c3
+		p.txPool.AddLinkedNode(node, p.blockCache.Head())
+	}
 	p.blockCache.Link(node)
 	p.updateInfo(node)
 	for child := range node.Children {
