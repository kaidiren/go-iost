--- conflicted
+++ resolved
@@ -48,29 +48,7 @@
 
 	// call vote
 	v := verifier.Verifier{}
-<<<<<<< HEAD
-	if blk.Head.Number%common.VoteInterval == 0 {
-		ilog.Info("vote start")
-		act := tx.NewAction("iost.vote", "Stat", fmt.Sprintf(`[]`))
-		trx := tx.NewTx([]*tx.Action{act}, nil, 100000000, 0, 0, 0)
-
-		trx, err := tx.SignTx(trx, staticProperty.account.ID, []*account.KeyPair{staticProperty.account})
-		if err != nil {
-			ilog.Errorf("fail to signTx, err:%v", err)
-		}
-		receipt, err := v.Exec(blk.Head, db, trx, time.Millisecond*100)
-		if err != nil {
-			ilog.Errorf("fail to exec trx, err:%v", err)
-		}
-		if receipt.Status.Code != tx.Success { //rt is nil
-			ilog.Errorf("status code: %v", receipt.Status.Code)
-		}
-		blk.Txs = append(blk.Txs, trx)
-		blk.Receipts = append(blk.Receipts, receipt)
-	}
 	t1 := time.Now()
-=======
->>>>>>> 750040ed
 	dropList, _, err := v.Gen(&blk, db, txIter, &verifier.Config{
 		Mode:        0,
 		Timeout:     limitTime - time.Now().Sub(st),
@@ -123,19 +101,12 @@
 			blk.Head.Number, blk.Head.Time, blk.Head.Witness, staticProperty.NumberOfWitnesses, staticProperty.WitnessList)
 		return errWitness
 	}
-
+	ilog.Infof("[pob] start to verify block if foundchain, number: %v, hash = %v, witness = %v", blk.Head.Number, common.Base58Encode(blk.HeadHash()), blk.Head.Witness[4:6])
 	for i, tx := range blk.Txs {
 		if i == 0 {
 			// base tx
 			continue
 		}
-<<<<<<< HEAD
-	}
-	// check txs
-	ilog.Infof("[pob] start to verify block if foundchain, number: %v, hash = %v, witness = %v", blk.Head.Number, common.Base58Encode(blk.HeadHash()), blk.Head.Witness[4:6])
-	for _, tx := range blk.Txs {
-=======
->>>>>>> 750040ed
 		exist := txPool.ExistTxs(tx.Hash(), parent)
 		switch exist {
 		case txpool.FoundChain:
