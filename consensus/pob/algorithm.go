--- conflicted
+++ resolved
@@ -30,12 +30,7 @@
 	generateTxsNum = 0
 )
 
-<<<<<<< HEAD
-func generateBlock(account *account.KeyPair, txPool txpool.TxPool, db db.MVCCDB, limitTime time.Duration) (*block.Block, error) { // TODO 应传入account
-=======
-func generateBlock(acc *account.KeyPair, txPool txpool.TxPool, db db.MVCCDB) (*block.Block, error) { // TODO 应传入acc
->>>>>>> 2ed0680e
-
+func generateBlock(acc *account.KeyPair, txPool txpool.TxPool, db db.MVCCDB, limitTime time.Duration) (*block.Block, error) { // TODO 应传入account
 	ilog.Info("[pob]generate Block start")
 	st := time.Now()
 	txIter, head := txPool.TxIterator()
