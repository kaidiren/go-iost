package pob

import (
	"errors"
	"log"
	"runtime/pprof"
	"time"

	"fmt"
	"strings"

	"os"

	"github.com/iost-official/Go-IOS-Protocol/account"
	"github.com/iost-official/Go-IOS-Protocol/common"
	"github.com/iost-official/Go-IOS-Protocol/consensus/verifier"
	"github.com/iost-official/Go-IOS-Protocol/core/block"
	"github.com/iost-official/Go-IOS-Protocol/core/blockcache"
	"github.com/iost-official/Go-IOS-Protocol/core/tx"
	"github.com/iost-official/Go-IOS-Protocol/core/txpool"
	"github.com/iost-official/Go-IOS-Protocol/crypto"
	"github.com/iost-official/Go-IOS-Protocol/db"
	"github.com/iost-official/Go-IOS-Protocol/ilog"
	"github.com/iost-official/Go-IOS-Protocol/vm"
)

var (
	errWitness     = errors.New("wrong witness")
	errSignature   = errors.New("wrong signature")
	errTxTooOld    = errors.New("tx too old")
	errTxDup       = errors.New("duplicate tx")
	errTxSignature = errors.New("tx wrong signature")
	errHeadHash    = errors.New("wrong head hash")
<<<<<<< HEAD
	txLimit        = 3000
=======
	txLimit        = 2000 //limit it to 2000
>>>>>>> ba9ed4dc
)

func generateBlock(account *account.Account, txPool txpool.TxPool, db db.MVCCDB) (*block.Block, error) {
	f, err := os.Create(fmt.Sprintf("/var/lib/iserver/%d.prof", time.Now().Unix()))
	if err != nil {
		log.Fatal(err)
	}
	pprof.StartCPUProfile(f)
	defer pprof.StopCPUProfile()
	ilog.Info("generate Block start")
	limitTime := time.NewTimer(common.SlotLength / 3 * time.Second)
	txIter, head := txPool.TxIterator()
	topBlock := head.Block
	blk := block.Block{
		Head: &block.BlockHead{
			Version:    0,
			ParentHash: topBlock.HeadHash(),
			Number:     topBlock.Head.Number + 1,
			Witness:    account.ID,
			Time:       time.Now().Unix() / common.SlotLength,
		},
		Txs:      []*tx.Tx{},
		Receipts: []*tx.TxReceipt{},
	}
	db.Checkout(string(topBlock.HeadHash()))
	engine := vm.NewEngine(blk.Head, db)

	// call vote
	if blk.Head.Number%common.VoteInterval == 0 {
		ilog.Info("vote start")
		act := tx.NewAction("iost.vote", "Stat", fmt.Sprintf(`[]`))
		trx := tx.NewTx([]*tx.Action{&act}, nil, 100000000, 0, 0)

		trx, err := tx.SignTx(trx, staticProperty.account)
		if err != nil {
			ilog.Errorf("fail to signTx, err:%v", err)
		}
		receipt, err := engine.Exec(trx)
		if err != nil {
			ilog.Errorf("fail to exec trx, err:%v", err)
		}
		if receipt.Status.Code != tx.Success {
			ilog.Errorf("status code: %v", receipt.Status.Code)
		}
		blk.Txs = append(blk.Txs, trx)
		blk.Receipts = append(blk.Receipts, receipt)
	}
	t, ok := txIter.Next()
	delList := []*tx.Tx{}
	var vmExecTime, iterTime, i, j int64
L:
	for ok {
		select {
		case <-limitTime.C:
			ilog.Info("time up")
			break L
		default:
			i++
			step1 := time.Now()
			if !txPool.TxTimeOut(t) {
				j++
				if receipt, err := engine.Exec(t); err == nil {
					blk.Txs = append(blk.Txs, t)
					blk.Receipts = append(blk.Receipts, receipt)
				} else {
					ilog.Errorf("exec tx failed. err=%v, receipt=%v", err, receipt)
					delList = append(delList, t)
				}
			} else {
				delList = append(delList, t)
			}
<<<<<<< HEAD
			/*          if len(blk.Txs) >= txLimit { */
			// ilog.Error("blk.Txs arrive limit")
			// break L
			/* } */
=======
			if len(blk.Txs) >= txLimit {
				break L
			}
>>>>>>> ba9ed4dc
			step2 := time.Now()
			t, ok = txIter.Next()
			step3 := time.Now()
			vmExecTime += step2.Sub(step1).Nanoseconds()
			iterTime += step3.Sub(step2).Nanoseconds()
		}
	}

	if i > 0 && j > 0 {
		metricsVMTime.Set(float64(vmExecTime), nil)
		metricsVMAvgTime.Set(float64(vmExecTime/j), nil)
		metricsIterTime.Set(float64(iterTime), nil)
		metricsIterAvgTime.Set(float64(iterTime/j), nil)
		metricsNonTimeOutTxSize.Set(float64(j), nil)
		metricsAllTxSize.Set(float64(i), nil)
		ilog.Infof("tx in blk:%d, iter:%d, vmExecTime:%d, vmAvgTime:%d, iterTime:%d, iterAvgTime:%d",
			len(blk.Txs), i, vmExecTime, vmExecTime/j, iterTime, iterTime/j)
	}

	blk.Head.TxsHash = blk.CalculateTxsHash()
	blk.Head.MerkleHash = blk.CalculateMerkleHash()
	err = blk.CalculateHeadHash()
	if err != nil {
		return nil, err
	}
	blk.Sign = account.Sign(blk.HeadHash())
	db.Tag(string(blk.HeadHash()))
	metricsGeneratedBlockCount.Add(1, nil)
	metricsTxSize.Set(float64(len(blk.Txs)), nil)
	go txPool.DelTxList(delList)
	return &blk, nil
}

func verifyBasics(head *block.BlockHead, signature *crypto.Signature) error {

	signature.SetPubkey(account.GetPubkeyByID(head.Witness))
	hash, err := head.Hash()
	if err != nil {
		return errHeadHash
	}
	if !signature.Verify(hash) {
		return errSignature
	}
	return nil
}

func verifyBlock(blk *block.Block, parent *block.Block, lib *block.Block, txPool txpool.TxPool, db db.MVCCDB) error {
	ilog.Infof("[pob] verifyBlockHead start, number: %d, hash = %v", blk.Head.Number, common.Base58Encode(blk.HeadHash()))
	err := verifier.VerifyBlockHead(blk, parent, lib)
	if err != nil {
		return err
	}

	if witnessOfSlot(blk.Head.Time) != blk.Head.Witness {
		ilog.Errorf("blk num: %v, time: %v, witness: %v, witness len: %v, witness list: %v",
			blk.Head.Number, blk.Head.Time, blk.Head.Witness, staticProperty.NumberOfWitnesses, staticProperty.WitnessList)
		return errWitness
	}

	// check vote
	if blk.Head.Number%common.VoteInterval == 0 {
		if len(blk.Txs) == 0 || strings.Compare(blk.Txs[0].Actions[0].Contract, "iost.vote") != 0 ||
			strings.Compare(blk.Txs[0].Actions[0].ActionName, "Stat") != 0 ||
			strings.Compare(blk.Txs[0].Actions[0].Data, fmt.Sprintf(`[]`)) != 0 {

			return errors.New("blk did not vote")
		}

		if blk.Receipts[0].Status.Code != tx.Success {
			return fmt.Errorf("vote was incorrect, status:%v", blk.Receipts[0].Status)
		}
	}
	ilog.Infof("[pob] verify tx in txpool start, number: %d, hash = %v", blk.Head.Number, common.Base58Encode(blk.HeadHash()))
	for _, tx := range blk.Txs {
		t1 := time.Now()
		exist, _ := txPool.ExistTxs(tx.Hash(), parent)
		timespan := time.Now().Sub(t1)
		ilog.Infof("[pob] ExistTx timespan:%v, exist:%v", timespan, exist)
		if exist == txpool.FoundChain {
			return errTxDup
		} else if exist != txpool.FoundPending {
			t1 = time.Now()
			err = tx.VerifySelf()
			timespan := time.Now().Sub(t1)
			ilog.Infof("[pob] VerifySelf timespan:%v, err:%v", timespan, err)
			if err != nil {
				return errTxSignature
			}
		}
		if blk.Head.Time*common.SlotLength-tx.Time/1e9 > txpool.Expiration {
			ilog.Error("tx too old")
			return errTxTooOld
		}
	}
	ilog.Infof("[pob] verify tx in txpool end, number: %d, hash = %v", blk.Head.Number, common.Base58Encode(blk.HeadHash()))

	return verifier.VerifyBlockWithVM(blk, db)
}

func updateWaterMark(node *blockcache.BlockCacheNode) {
	node.ConfirmUntil = staticProperty.Watermark[node.Witness]
	if node.Number >= staticProperty.Watermark[node.Witness] {
		staticProperty.Watermark[node.Witness] = node.Number + 1
	}
}

func updateLib(node *blockcache.BlockCacheNode, bc blockcache.BlockCache) {
	confirmedNode := calculateConfirm(node, bc.LinkedRoot())
	if confirmedNode != nil {
		bc.Flush(confirmedNode)
		metricsConfirmedLength.Set(float64(confirmedNode.Number+1), nil)
	}
}

func calculateConfirm(node *blockcache.BlockCacheNode, root *blockcache.BlockCacheNode) *blockcache.BlockCacheNode {
	confirmLimit := staticProperty.NumberOfWitnesses*2/3 + 1
	startNumber := node.Number
	var confirmNum int64
	confirmUntilMap := make(map[int64]int64, startNumber-root.Number)
	var index int64
	for node != root {
		if node.ConfirmUntil <= node.Number {
			confirmNum++
			confirmUntilMap[startNumber-node.ConfirmUntil]++
		}
		if confirmNum >= confirmLimit {
			return node
		}
		confirmNum -= confirmUntilMap[index]
		node = node.Parent
		index++
	}
	return nil
}<|MERGE_RESOLUTION|>--- conflicted
+++ resolved
@@ -31,11 +31,7 @@
 	errTxDup       = errors.New("duplicate tx")
 	errTxSignature = errors.New("tx wrong signature")
 	errHeadHash    = errors.New("wrong head hash")
-<<<<<<< HEAD
-	txLimit        = 3000
-=======
 	txLimit        = 2000 //limit it to 2000
->>>>>>> ba9ed4dc
 )
 
 func generateBlock(account *account.Account, txPool txpool.TxPool, db db.MVCCDB) (*block.Block, error) {
@@ -107,16 +103,9 @@
 			} else {
 				delList = append(delList, t)
 			}
-<<<<<<< HEAD
-			/*          if len(blk.Txs) >= txLimit { */
-			// ilog.Error("blk.Txs arrive limit")
-			// break L
-			/* } */
-=======
-			if len(blk.Txs) >= txLimit {
-				break L
-			}
->>>>>>> ba9ed4dc
+			//if len(blk.Txs) >= txLimit {
+			//	break L
+			//}
 			step2 := time.Now()
 			t, ok = txIter.Next()
 			step3 := time.Now()
