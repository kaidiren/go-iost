--- conflicted
+++ resolved
@@ -201,127 +201,6 @@
 //收到新块，验证新块，如果验证成功，更新DPoS全局动态属性类并将其加入block cache，再广播
 func(p *DPoS) blockVerify(blk *block.Block, parent *block.Block, pool state.Pool) (state.Pool, error) {
 
-	////////////probe//////////////////
-	msgBlock:=log.MsgBlock{
-		SubType:"verify.fail",
-		BlockHeadHash:blk.HeadHash(),
-		BlockNum:blk.Head.Number,
-	}
-	///////////////////////////////////
-
-	// verify block head
-	if err := VerifyBlockHead(blk, parent); err != nil {
-
-		////////////probe//////////////////
-<<<<<<< HEAD
-		log.Report(&msgBlock)
-=======
-		msgBlock := log.MsgBlock{
-			SubType:       "verify.fail",
-			BlockHeadHash: blk.HeadHash(),
-			BlockNum:      blk.Head.Number,
-		}
->>>>>>> fbabfaad
-		///////////////////////////////////
-
-		return nil, err
-
-<<<<<<< HEAD
-	}
-=======
-			////////////probe//////////////////
-			log.Report(&msgBlock)
-			///////////////////////////////////
-
-			return nil, err
->>>>>>> fbabfaad
-
-	// verify block witness
-	// TODO currentSlot is negative
-	if witnessOfTime(&p.globalStaticProperty, &p.globalDynamicProperty, Timestamp{blk.Head.Time}) != blk.Head.Witness {
-
-<<<<<<< HEAD
-		////////////probe//////////////////
-		log.Report(&msgBlock)
-		///////////////////////////////////
-		p.log.I("error witness - blk.time: %v blk.Head.Witness: %v witnessOfTime: %v\n", blk.Head.Time, blk.Head.Witness,
-			witnessOfTime(&p.globalStaticProperty, &p.globalDynamicProperty, Timestamp{blk.Head.Time}))
-		return nil, errors.New( "wrong witness")
-
-	}
-
-	headInfo := generateHeadInfo(blk.Head)
-	var signature common.Signature
-	signature.Decode(blk.Head.Signature)
-
-	// verify block witness signature
-	if !common.VerifySignature(headInfo, signature) {
-
-		////////////probe//////////////////
-		log.Report(&msgBlock)
-		///////////////////////////////////
-
-		return nil, errors.New("wrong signature")
-	}
-	newPool, err := StdBlockVerifier(blk, pool)
-	if err != nil {
-
-		////////////probe//////////////////
-		log.Report(&msgBlock)
-		///////////////////////////////////
-
-		return nil, err
-=======
-		// verify block witness
-		// TODO currentSlot is negative
-		if witnessOfTime(&p.globalStaticProperty, &p.globalDynamicProperty, Timestamp{blk.Head.Time}) != blk.Head.Witness {
-
-			////////////probe//////////////////
-			log.Report(&msgBlock)
-			///////////////////////////////////
-
-			return nil, errors.New("wrong witness")
-
-		}
-
-		headInfo := generateHeadInfo(blk.Head)
-		var signature common.Signature
-		signature.Decode(blk.Head.Signature)
-
-		// verify block witness signature
-		if !common.VerifySignature(headInfo, signature) {
-
-			////////////probe//////////////////
-			log.Report(&msgBlock)
-			///////////////////////////////////
-
-			return nil, errors.New("wrong signature")
-		}
-		newPool, err := StdBlockVerifier(blk, pool)
-		if err != nil {
-
-			////////////probe//////////////////
-			log.Report(&msgBlock)
-			///////////////////////////////////
-
-			return nil, err
-		}
-
-		////////////probe//////////////////
-		msgBlock.SubType = "verify.pass"
-		log.Report(&msgBlock)
-		///////////////////////////////////
-
-		return newPool, nil
->>>>>>> fbabfaad
-	}
-
-	////////////probe//////////////////
-	msgBlock.SubType="verify.pass"
-	log.Report(&msgBlock)
-	///////////////////////////////////
-
-	return newPool, nil
 }
 
 func (p *DPoS) blockLoop() {
@@ -335,7 +214,7 @@
 			}
 			var blk block.Block
 			blk.Decode(req.Body)
-<<<<<<< HEAD
+
 			/*
 						////////////probe//////////////////
 						log.Report(&log.MsgBlock{
@@ -345,7 +224,7 @@
 						})
 						///////////////////////////////////
 			*/
-=======
+
 			////////////probe//////////////////
 			log.Report(&log.MsgBlock{
 				SubType:       "receive",
@@ -353,7 +232,7 @@
 				BlockNum:      blk.Head.Number,
 			})
 			///////////////////////////////////
->>>>>>> fbabfaad
+
 			p.log.I("Received block:%v , timestamp: %v, Witness: %v, trNum: %v", blk.Head.Number, blk.Head.Time, blk.Head.Witness, len(blk.Content))
 			err := p.blockCache.Add(&blk, p.blockVerify)
 			if err == nil {
@@ -364,11 +243,9 @@
 			if err != ErrBlock && err != ErrTooOld {
 				if err == nil {
 					p.globalDynamicProperty.update(&blk.Head)
-<<<<<<< HEAD
+
 					p.blockCache.AddSingles(p.blockVerify)
-=======
-					p.blockCache.AddSingles(verifyFunc)
->>>>>>> fbabfaad
+
 				} else if err == ErrNotFound {
 					// New block is a single block
 					need, start, end := p.synchronizer.NeedSync(uint64(blk.Head.Number))
