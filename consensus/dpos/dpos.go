package dpos

import (
<<<<<<< HEAD
	"fmt"

=======
	"bytes"
	"encoding/binary"
	"github.com/iost-official/prototype/common"
	common2 "github.com/iost-official/prototype/consensus/common"
>>>>>>> e5712e05
	"github.com/iost-official/prototype/core"
	. "github.com/iost-official/prototype/p2p"
	. "github.com/iost-official/prototype/pow"
)

type DPoS struct {
	core.Member
	BlockCache BlockCacheImpl
	Router
	GlobalStaticProperty
	GlobalDynamicProperty

	//测试用，保存投票状态，以及投票消息内容的缓存
	votedStats map[string][]string
	infoCache  [][]byte

	ExitSignal chan bool
	chTx       chan core.Request
	chBlock    chan core.Request
}

func NewDPoS(mb core.Member, bc core.BlockChain /*, network core.Network*/) (*DPoS, error) {
	// Member初始化
	p := DPoS{}
	p.Member = mb
	p.BlockCache = NewBlockCache(bc, 6)

	var err error
	p.Router, err = RouterFactory("base")
	if err != nil {
		return nil, err
	}

	/*
		Tx chan init
	*/
	/*
		p.chTx, err = p.Router.FilteredChan(Filter{
			WhiteList:  []core.Member{},
			BlackList:  []core.Member{},
			RejectType: []ReqType{},
			AcceptType: []ReqType{
				ReqPublishTx,
				//	ReqTypeVoteTest, // Only for test
			}})
		if err != nil {
			return nil, err
		}*/

	/*
		Block chan init
	*/
	/*
		p.chBlock, err = p.Router.FilteredChan(Filter{
			WhiteList:  []core.Member{},
			BlackList:  []core.Member{},
			RejectType: []ReqType{},
			AcceptType: []ReqType{ReqNewBlock}})
		if err != nil {
			return nil, err
		}*/

	p.initGlobalProperty(p.Member, []string{"id1", "id2", "id3"})
	return &p, nil
}

func (p *DPoS) initGlobalProperty(mb core.Member, witnessList []string) {
	p.GlobalStaticProperty = NewGlobalStaticProperty(mb, witnessList)
	p.GlobalDynamicProperty = NewGlobalDynamicProperty()
}

func (p *DPoS) Run() {
	//go p.blockLoop()
	p.scheduleLoop()
}

func (p *DPoS) Stop() {
	close(p.chTx)
	close(p.chBlock)
	p.ExitSignal <- true
}

func (p *DPoS) Genesis(initTime core.Timestamp, hash []byte) error {
	return nil
}

/*
func (p *DPoS) txListenLoop() {
	for {
		req, ok := <-p.chTx
		if !ok {
			return
		}
		if req.ReqType == ReqTypeVoteTest {
			p.AddWitnessMsg(req)
			continue
		}
		var tx core.Tx
		tx.Decode(req.Body)
		p.Router.Send(req)
		if common2.VerifyTxSig(tx) {
			// Add to tx pool or recorder
		}
	}
}

func (p *DPoS) blockLoop() {
	//收到新块，验证新块，如果验证成功，更新DPoS全局动态属性类并将其加入block cache，再广播
	verifier := func(blk *core.Block, chain core.BlockChain) bool {
		// verify block head
		if !common2.VerifyBlockHead(blk, chain.Top()) {
			return false
		}
		// verify block witness
		if WitnessOfTime(&p.GlobalStaticProperty, &p.GlobalDynamicProperty, blk.Head.Time) != blk.Head.Witness {
			return false
		}
		headInfo := generateHeadInfo(blk.Head)
		var signature common.Signature
		signature.Decode(blk.Head.Signature)
		// verify block witness signature
		if !common.VerifySignature(headInfo, signature) {
			return false
		}
<<<<<<< HEAD
	}
	return true
}
*/
func (p *DPoS) blockLoop() {
	//收到新块，验证新块，如果验证成功，更新DPoS全局动态属性类并将其加入block cache，再广播
	verifier := func(blk *core.Block, chain core.BlockChain) bool {
=======
>>>>>>> e5712e05
		return true
	}

	for {
		req, ok := <-p.chBlock
		if !ok {
			return
		}
		var blk core.Block
		blk.Decode(req.Body)
		err := p.BlockCache.Add(&blk, verifier)
		if err == nil {
			p.GlobalDynamicProperty.Update(&blk.Head)
		}
	}
}

func (p *DPoS) scheduleLoop() {
	//通过时间判定是否是本节点的slot，如果是，调用产生块的函数，如果不是，设定一定长的timer睡眠一段时间
	fmt.Println("test")

	for {
		currentTimestamp := core.GetCurrentTimestamp()
		fmt.Println(currentTimestamp)
		wid := WitnessOfTime(&p.GlobalStaticProperty, &p.GlobalDynamicProperty, currentTimestamp)
		if wid == p.Member.ID {
			//TODO
			// 生成blk
		}
		curSec := currentTimestamp.ToUnixSec()
		fmt.Println(curSec)
		nextSchedule := TimeUntilNextSchedule(&p.GlobalStaticProperty, &p.GlobalDynamicProperty, curSec)
		fmt.Println(nextSchedule)
		return

	}
}

func generateHeadInfo(head core.BlockHead) []byte {
	var info, numberInfo, versionInfo []byte
	binary.BigEndian.PutUint64(info, uint64(head.Time.Slot))
	binary.BigEndian.PutUint32(versionInfo, uint32(head.Version))
	binary.BigEndian.PutUint32(numberInfo, uint32(head.Number))
	info = append(info, versionInfo...)
	info = append(info, numberInfo...)
	info = append(info, head.ParentHash...)
	info = append(info, head.TreeHash...)
	info = append(info, head.Info...)
	return info
}

// 测试函数，用来将info和vote消息进行转换，在块被确认时被调用
// TODO:找到适当的时机调用
func decodeDPoSInfo(info []byte) [][]byte {
	votes := bytes.Split(info, []byte("/"))
	return votes
}

// 测试函数，用来将info和vote消息进行转换，在生成块的时候调用
func encodeDPoSInfo(votes [][]byte) []byte {
	var info []byte
	for _, req := range votes {
		info = append(info, req...)
		info = append(info, byte('/'))
	}
	return info
}<|MERGE_RESOLUTION|>--- conflicted
+++ resolved
@@ -1,15 +1,12 @@
 package dpos
 
 import (
-<<<<<<< HEAD
 	"fmt"
 
-=======
 	"bytes"
 	"encoding/binary"
 	"github.com/iost-official/prototype/common"
 	common2 "github.com/iost-official/prototype/consensus/common"
->>>>>>> e5712e05
 	"github.com/iost-official/prototype/core"
 	. "github.com/iost-official/prototype/p2p"
 	. "github.com/iost-official/prototype/pow"
@@ -96,7 +93,6 @@
 	return nil
 }
 
-/*
 func (p *DPoS) txListenLoop() {
 	for {
 		req, ok := <-p.chTx
@@ -134,16 +130,6 @@
 		if !common.VerifySignature(headInfo, signature) {
 			return false
 		}
-<<<<<<< HEAD
-	}
-	return true
-}
-*/
-func (p *DPoS) blockLoop() {
-	//收到新块，验证新块，如果验证成功，更新DPoS全局动态属性类并将其加入block cache，再广播
-	verifier := func(blk *core.Block, chain core.BlockChain) bool {
-=======
->>>>>>> e5712e05
 		return true
 	}
 
