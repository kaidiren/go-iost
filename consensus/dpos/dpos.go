package dpos

import (
	"bytes"
	"encoding/binary"
	"time"

	. "github.com/iost-official/prototype/consensus/common"
	. "github.com/iost-official/prototype/p2p"

	//"github.com/iost-official/prototype/common"
	"github.com/iost-official/prototype/core"
)

type DPoS struct {
	core.Member
	BlockCache
	Router
	GlobalStaticProperty
	GlobalDynamicProperty

	//测试用，保存投票状态，以及投票消息内容的缓存
	votedStats map[string][]string
	infoCache  [][]byte

	ExitSignal chan bool
	chTx       chan core.Request
	chBlock    chan core.Request
}

func NewDPoS(mb core.Member, bc core.BlockChain /*, network core.Network*/) (*DPoS, error) {
	// Member初始化
	p := DPoS{}
	p.Member = mb
	p.BlockCache = NewBlockCache(bc, 6)

	var err error
	p.Router, err = RouterFactory("base")
	if err != nil {
		return nil, err
	}

	/*
		Tx chan init
	*/
	/*
		p.chTx, err = p.Router.FilteredChan(Filter{
			WhiteList:  []core.Member{},
			BlackList:  []core.Member{},
			RejectType: []ReqType{},
			AcceptType: []ReqType{
				ReqPublishTx,
				//	ReqTypeVoteTest, // Only for test
			}})
		if err != nil {
			return nil, err
		}*/

	/*
		Block chan init
	*/
	/*
		p.chBlock, err = p.Router.FilteredChan(Filter{
			WhiteList:  []core.Member{},
			BlackList:  []core.Member{},
			RejectType: []ReqType{},
			AcceptType: []ReqType{ReqNewBlock}})
		if err != nil {
			return nil, err
		}*/

	p.initGlobalProperty(p.Member, []string{"id0", "id1", "id2", "id3"})
	return &p, nil
}

func (p *DPoS) initGlobalProperty(mb core.Member, witnessList []string) {
	p.GlobalStaticProperty = NewGlobalStaticProperty(mb, witnessList)
	p.GlobalDynamicProperty = NewGlobalDynamicProperty()
}

func (p *DPoS) Run() {
	//go p.blockLoop()
	p.scheduleLoop()
}

func (p *DPoS) Stop() {
	close(p.chTx)
	close(p.chBlock)
	p.ExitSignal <- true
}

func (p *DPoS) Genesis(initTime core.Timestamp, hash []byte) error {
	return nil
}

func (p *DPoS) txListenLoop() {
	for {
		req, ok := <-p.chTx
		if !ok {
			return
		}
		if req.ReqType == ReqTypeVoteTest {
			p.AddWitnessMsg(req)
			continue
		}
		var tx core.Tx
		tx.Decode(req.Body)
		p.Router.Send(req)
		/*
			if VerifyTxSig(tx) {
				// Add to tx pool or recorder
			}
		*/
	}
}

func (p *DPoS) blockLoop() {
	//收到新块，验证新块，如果验证成功，更新DPoS全局动态属性类并将其加入block cache，再广播
	verifier := func(blk *core.Block, chain core.BlockChain) bool {
		// verify block head
		/*
			if !VerifyBlockHead(blk, chain.Top()) {
				return false
			}
		*/
		// verify block witness
		if WitnessOfTime(&p.GlobalStaticProperty, &p.GlobalDynamicProperty, blk.Head.Time) != blk.Head.Witness {
			return false
		}
<<<<<<< HEAD
		/*
			headInfo := generateHeadInfo(blk.Head)
			var signature common.Signature
			signature.Decode(blk.Head.Signature)
			// verify block witness signature
				if !common.VerifySignature(headInfo, signature) {
					return false
				}
		*/
=======
		headInfo := generateHeadInfo(blk.Head)
		var signature common.Signature
		signature.Decode(blk.Head.Signature)
		// verify block witness signature
		if !common.VerifySignature(headInfo, signature) {
			return false
		}
		if !common2.VerifyBlockContent(blk, chain) {
			return false
		}
>>>>>>> 16a43e8c
		return true
	}

	for {
		req, ok := <-p.chBlock
		if !ok {
			return
		}
		var blk core.Block
		blk.Decode(req.Body)
		err := p.BlockCache.Add(&blk, verifier)
		if err == nil {
			p.GlobalDynamicProperty.Update(&blk.Head)
		}
		if blk.Head.Time.After(p.GlobalDynamicProperty.NextMaintenanceTime) {
			p.PerformMaintenance()
		}
	}
}

func (p *DPoS) scheduleLoop() {
	//通过时间判定是否是本节点的slot，如果是，调用产生块的函数，如果不是，设定一定长的timer睡眠一段时间

	for {
		currentTimestamp := core.GetCurrentTimestamp()
		wid := WitnessOfTime(&p.GlobalStaticProperty, &p.GlobalDynamicProperty, currentTimestamp)
		if wid == p.Member.ID {
			bc := p.BlockCache.LongestChain()
			blk := genBlock(p.Member, bc.Top())
			p.Router.Send()
		}
		nextSchedule := TimeUntilNextSchedule(&p.GlobalStaticProperty, &p.GlobalDynamicProperty, time.Now().Unix())
		time.Sleep(time.Duration(nextSchedule))
	}
}

func genBlock(mb core.Member, lastBlk *Block) *Block {
	blk := Block{Version: 0, Content: make([]byte), Head: BlockHead{
		Version:    0,
		ParentHash: lastBlk.Head.Hash,
		TreeHash:   make([]byte),
		BlockHash:  make([]byte),
		Info:       make([]byte),
		Number:     lastBlk.Head.Number + 1,
		Witness:    mb.ID,
		Time:       GetCurrentTimestamp(),
	}}
	headinfo := generateHeadInfo(blk.Head)
	blk.Head.Signature, _ = common.Sign(common.Secp256k1, headinfo, mb.Seckey)
	return &blk
}

func generateHeadInfo(head core.BlockHead) []byte {
	var info, numberInfo, versionInfo []byte
	binary.BigEndian.PutUint64(info, uint64(head.Time.Slot))
	binary.BigEndian.PutUint32(versionInfo, uint32(head.Version))
	binary.BigEndian.PutUint32(numberInfo, uint32(head.Number))
	info = append(info, versionInfo...)
	info = append(info, numberInfo...)
	info = append(info, head.ParentHash...)
	info = append(info, head.TreeHash...)
	info = append(info, head.Info...)
	return info
}

// 测试函数，用来将info和vote消息进行转换，在块被确认时被调用
// TODO:找到适当的时机调用
func decodeDPoSInfo(info []byte) [][]byte {
	votes := bytes.Split(info, []byte("/"))
	return votes
}

// 测试函数，用来将info和vote消息进行转换，在生成块的时候调用
func encodeDPoSInfo(votes [][]byte) []byte {
	var info []byte
	for _, req := range votes {
		info = append(info, req...)
		info = append(info, byte('/'))
	}
	return info
}<|MERGE_RESOLUTION|>--- conflicted
+++ resolved
@@ -3,12 +3,13 @@
 import (
 	"bytes"
 	"encoding/binary"
+	"fmt"
 	"time"
 
 	. "github.com/iost-official/prototype/consensus/common"
 	. "github.com/iost-official/prototype/p2p"
 
-	//"github.com/iost-official/prototype/common"
+	"github.com/iost-official/prototype/common"
 	"github.com/iost-official/prototype/core"
 )
 
@@ -40,34 +41,28 @@
 		return nil, err
 	}
 
-	/*
-		Tx chan init
-	*/
-	/*
-		p.chTx, err = p.Router.FilteredChan(Filter{
-			WhiteList:  []core.Member{},
-			BlackList:  []core.Member{},
-			RejectType: []ReqType{},
-			AcceptType: []ReqType{
-				ReqPublishTx,
-				//	ReqTypeVoteTest, // Only for test
-			}})
-		if err != nil {
-			return nil, err
-		}*/
-
-	/*
-		Block chan init
-	*/
-	/*
-		p.chBlock, err = p.Router.FilteredChan(Filter{
-			WhiteList:  []core.Member{},
-			BlackList:  []core.Member{},
-			RejectType: []ReqType{},
-			AcceptType: []ReqType{ReqNewBlock}})
-		if err != nil {
-			return nil, err
-		}*/
+	//	Tx chan init
+	p.chTx, err = p.Router.FilteredChan(Filter{
+		WhiteList:  []core.Member{},
+		BlackList:  []core.Member{},
+		RejectType: []ReqType{},
+		AcceptType: []ReqType{
+			ReqPublishTx,
+			ReqTypeVoteTest, // Only for test
+		}})
+	if err != nil {
+		return nil, err
+	}
+
+	//	Block chan init
+	p.chBlock, err = p.Router.FilteredChan(Filter{
+		WhiteList:  []core.Member{},
+		BlackList:  []core.Member{},
+		RejectType: []ReqType{},
+		AcceptType: []ReqType{ReqNewBlock}})
+	if err != nil {
+		return nil, err
+	}
 
 	p.initGlobalProperty(p.Member, []string{"id0", "id1", "id2", "id3"})
 	return &p, nil
@@ -80,7 +75,8 @@
 
 func (p *DPoS) Run() {
 	//go p.blockLoop()
-	p.scheduleLoop()
+	//go p.scheduleLoop()
+	genBlock(p.Member, core.Block{})
 }
 
 func (p *DPoS) Stop() {
@@ -127,28 +123,18 @@
 		if WitnessOfTime(&p.GlobalStaticProperty, &p.GlobalDynamicProperty, blk.Head.Time) != blk.Head.Witness {
 			return false
 		}
-<<<<<<< HEAD
 		/*
 			headInfo := generateHeadInfo(blk.Head)
 			var signature common.Signature
 			signature.Decode(blk.Head.Signature)
 			// verify block witness signature
-				if !common.VerifySignature(headInfo, signature) {
-					return false
-				}
+			if !common.VerifySignature(headInfo, signature) {
+				return false
+			}
+			if !VerifyBlockContent(blk, chain) {
+				return false
+			}
 		*/
-=======
-		headInfo := generateHeadInfo(blk.Head)
-		var signature common.Signature
-		signature.Decode(blk.Head.Signature)
-		// verify block witness signature
-		if !common.VerifySignature(headInfo, signature) {
-			return false
-		}
-		if !common2.VerifyBlockContent(blk, chain) {
-			return false
-		}
->>>>>>> 16a43e8c
 		return true
 	}
 
@@ -176,33 +162,56 @@
 		currentTimestamp := core.GetCurrentTimestamp()
 		wid := WitnessOfTime(&p.GlobalStaticProperty, &p.GlobalDynamicProperty, currentTimestamp)
 		if wid == p.Member.ID {
-			bc := p.BlockCache.LongestChain()
-			blk := genBlock(p.Member, bc.Top())
-			p.Router.Send()
+			//bc := p.BlockCache.LongestChain()
+			//blk := genBlock(p.Member, *bc.Top())
+			//p.Router.Send()
 		}
 		nextSchedule := TimeUntilNextSchedule(&p.GlobalStaticProperty, &p.GlobalDynamicProperty, time.Now().Unix())
 		time.Sleep(time.Duration(nextSchedule))
 	}
 }
 
-func genBlock(mb core.Member, lastBlk *Block) *Block {
-	blk := Block{Version: 0, Content: make([]byte), Head: BlockHead{
+func genBlock(mb core.Member, lastBlk core.Block) *core.Block {
+	/*
+		if lastBlk == nil {
+			blk := core.Block{Version: 0, Content: make([]byte, 0), Head: core.BlockHead{
+				Version:    0,
+				ParentHash: lastBlk.Head.BlockHash,
+				TreeHash:   make([]byte, 0),
+				BlockHash:  make([]byte, 0),
+				Info:       make([]byte, 0),
+				Number:     0,
+				Witness:    mb.ID, // ?
+				Time:       core.GetCurrentTimestamp(),
+			}}
+			headinfo := generateHeadInfo(blk.Head)
+			sig, _ := common.Sign(common.Secp256k1, headinfo, mb.Seckey)
+			blk.Head.Signature = sig.Encode()
+			return &blk
+		}
+	*/
+	blk := core.Block{Version: 0, Content: make([]byte, 0), Head: core.BlockHead{
 		Version:    0,
-		ParentHash: lastBlk.Head.Hash,
-		TreeHash:   make([]byte),
-		BlockHash:  make([]byte),
-		Info:       make([]byte),
+		ParentHash: lastBlk.Head.BlockHash,
+		TreeHash:   make([]byte, 0),
+		BlockHash:  make([]byte, 0),
+		Info:       make([]byte, 0),
 		Number:     lastBlk.Head.Number + 1,
 		Witness:    mb.ID,
-		Time:       GetCurrentTimestamp(),
+		Time:       core.GetCurrentTimestamp(),
 	}}
 	headinfo := generateHeadInfo(blk.Head)
-	blk.Head.Signature, _ = common.Sign(common.Secp256k1, headinfo, mb.Seckey)
+	fmt.Println(mb.Seckey)
+	sig, _ := common.Sign(common.Secp256k1, headinfo, mb.Seckey)
+	blk.Head.Signature = sig.Encode()
 	return &blk
 }
 
 func generateHeadInfo(head core.BlockHead) []byte {
 	var info, numberInfo, versionInfo []byte
+	info = make([]byte, 8)
+	versionInfo = make([]byte, 4)
+	numberInfo = make([]byte, 4)
 	binary.BigEndian.PutUint64(info, uint64(head.Time.Slot))
 	binary.BigEndian.PutUint32(versionInfo, uint32(head.Version))
 	binary.BigEndian.PutUint32(numberInfo, uint32(head.Number))
